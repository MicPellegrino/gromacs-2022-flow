--- conflicted
+++ resolved
@@ -506,14 +506,6 @@
     set(USE_VERSION_H OFF)
 endif()
 
-<<<<<<< HEAD
-if (GMX_DLOPEN)
-    list(APPEND GMX_EXTRA_LIBRARIES ${CMAKE_DL_LIBS})
-    set(PKG_DL_LIBS "-l${CMAKE_DL_LIBS}")
-else(GMX_DLOPEN)
-    set(PKG_DL_LIBS)
-endif (GMX_DLOPEN)
-
 option(GMX_INTERNAL_BOOST "Use minimal internal version of boost" OFF)
 if ( NOT GMX_INTERNAL_BOOST )
   find_package( Boost 1.36.0 )
@@ -547,8 +539,6 @@
 
 find_package(Doxygen)
 
-=======
->>>>>>> d870cd31
 ########################################################################
 # Generate development version info for cache
 ########################################################################
