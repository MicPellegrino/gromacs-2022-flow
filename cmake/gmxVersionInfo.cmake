#
# This file is part of the GROMACS molecular simulation package.
#
# Copyright (c) 2014,2015,2016, by the GROMACS development team, led by
# Mark Abraham, David van der Spoel, Berk Hess, and Erik Lindahl,
# and including many others, as listed in the AUTHORS file in the
# top-level source directory and at http://www.gromacs.org.
#
# GROMACS is free software; you can redistribute it and/or
# modify it under the terms of the GNU Lesser General Public License
# as published by the Free Software Foundation; either version 2.1
# of the License, or (at your option) any later version.
#
# GROMACS is distributed in the hope that it will be useful,
# but WITHOUT ANY WARRANTY; without even the implied warranty of
# MERCHANTABILITY or FITNESS FOR A PARTICULAR PURPOSE.  See the GNU
# Lesser General Public License for more details.
#
# You should have received a copy of the GNU Lesser General Public
# License along with GROMACS; if not, see
# http://www.gnu.org/licenses, or write to the Free Software Foundation,
# Inc., 51 Franklin Street, Fifth Floor, Boston, MA  02110-1301  USA.
#
# If you want to redistribute modifications to GROMACS, please
# consider that scientific software is very special. Version
# control is crucial - bugs must be traceable. We will be happy to
# consider code for inclusion in the official distribution, but
# derived work must not be called official GROMACS. Details are found
# in the README & COPYING files - if they are missing, get the
# official version at http://www.gromacs.org.
#
# To help us fund GROMACS development, we humbly ask that you cite
# the research papers on the package. Check out http://www.gromacs.org.

# Sets version information variables and provides CMake functions for
# generating files based on them
#
# This script provides the following basic version variables that need to be
# maintained manually:
#   GMX_VERSION_MAJOR      Major version number.
#   GMX_VERSION_PATCH      Patch version number.
#       Should always be defined: zero for, e.g., 2016.
#   GMX_VERSION_SUFFIX     String suffix to add to numeric version string.
#       "-dev" is automatically added when not building from a source package,
#       and does not need to be kept here. This mechanism is not quite enough
#       for building a tarball, but setting the CMake cache variable
#       GMX_BUILD_TARBALL=on will suppress the addition of "-dev" to the
#       version string.
#   LIBRARY_SOVERSION_MAJOR so major version for the built libraries.
#       Should be increased for each binary incompatible release. In GROMACS,
#       the typical policy is to increase it at the start of the development
#       cycle for each major/minor version change, but not for patch releases,
#       even if the latter may not always be fully binary compatible.
#       Table of historical values
#         GROMACS     5.0    0
#         GROMACS     5.1    1
#         GROMACS     2016   2
#   LIBRARY_SOVERSION_MINOR so minor version for the built libraries.
#       Should be increased for each release that changes only the implementation.
#       In GROMACS, the typical policy is to increase it for each patch version
#       change, even if they may not always be fully binary compatible.
#       If it is somehow clear that the ABI implementation has not changed
#       in a patch release, this variable should not increase. Release candidate
#       and beta versions will not increase this number, since nobody should
#       write code against such versions.
#   LIBRARY_VERSION        Full library version.
#   REGRESSIONTEST_BRANCH  For builds not from source packages, name of the
#       regressiontests branch at gerrit.gromacs.org whose HEAD can test this
#       code, *if* this code is recent enough (i.e., contains all changes from
#       the corresponding code branch that affects the regression test
#       results). Even after a release branch is forked for the source
#       repository, the correct regressiontests branch can still be master,
#       because we do not fork it until behaviour needs to change.
#   REGRESSIONTEST_MD5SUM
#       The MD5 checksum of the regressiontest tarball. Only used when building
#       from a source package.
# They are collected into a single section below.
# The following variables are set based on these:
#   GMX_VERSION            String composed from GMX_VERSION_* numeric variables
#       above. Example: 4.6.1, 5.0, 2016
#   GMX_VERSION_STRING     String with GMX_VERSION suffixed with the given
#       suffix and possibly "-dev" for builds not from a source package.
#   GMX_VERSION_NUMERIC    Numeric version number (e.g., 40601 for 4.6.1, 20160001 for 2016.1).
#   GMX_API_VERSION        Numeric API version.
#       This is currently set automatically to GMX_VERSION_NUMERIC, but may
#       become manually maintained in the future if there will be releases
#       where the API does not change, but programs/libraries do.
#       In such a case, this should be the first version where the current API
#       appeared.
#   REGRESSIONTEST_VERSION For source packages, version number of the
#       matching regressiontests tarball.  Not used for builds not from source
#       packages.
# The latter two are used to generate gromacs/version.h to allow software
# written against the GROMACS API to provide some #ifdef'ed code to support
# multiple GROMACS versions.
#
# This script also declares machinery to generate and obtain version
# information from a git repository.  This is enabled by default if the source
# tree is a git, but can be disabled with
#   GMX_GIT_VERSION_INFO           Advanced CMake variable to disable git
#                                  version info generation.
# The main interface to this machinery is the gmx_configure_version_file()
# CMake function.  The signature is
#   gmx_configure_version_file(<input> <output>
#                              [REMOTE_HASH] [SOURCE_FILE]
#                              [TARGET <target>]
#                              [COMMENT <comment>])
#   <input>      Specify the input and output files as for configure_file().
#   <output>     The configuration is done with configure_file(... @ONLY) with
#                the following variables defined (as well as all the
#                GMX_VERSION* variables from above):
#                  GMX_VERSION_STRING_FULL
#                  GMX_VERSION_FULL_HASH
#                  GMX_VERSION_CENTRAL_BASE_HASH
#                The output file is created during build time, so any dependent
#                targets should specify it as a dependency.
#   REMOTE_HASH  Currently, this has no effect, but it signifies that the
#                <input> file is using the CENTRAL_BASE_HASH variable.
#                This variable is much more expensive to initialize than the
#                others, so this allows local changes in this file to only
#                compute that value when required if that becomes necessary.
#   SOURCE_FILE  Signals that <output> will be used as a source file.
#                The function will set properties for the source file
#                appropriately to signify that it is generated.
#   TARGET       By default, this function uses add_custom_command() to
#                generate the output file.  If TARGET is specified, then
#                add_custom_target() is used to create a target with the given
#                name <target> that runs this custom command.  Use this if
#                the same file will be used for multiple downstream targets,
#                or if the explicit target for the file is otherwise
#                necessary.
#   COMMENT      Set a custom comment to be shown when building the rule
#                (see add_custom_command(... COMMENT <comment>)).
# As an alternative to using this script, also the following variables are
# provided (can be useful when generating more complex CMake scripts that do
# build-time tasks):
#   VERSION_INFO_CMAKE_SCRIPT
#       Absolute path to a CMake script that can be included using include()
#       to declare the GMX_VERSION_* variables documented for
#       gmx_configure_version_file().
#   VERSION_INFO_DEPS
#       If a custom command depends on VERSION_INFO_CMAKE_SCRIPT, then it
#       should add ${VERSION_INFO_DEPS} to its DEPENDS list to get the
#       appropriate dependencies.
# TODO: If someone wants to add a custom target that depends on
# VERSION_INFO_CMAKE_SCRIPT, a separate variable may be needed for those
# dependencies.
#
# The version string printed by 'gmx -version' (and also printed in the startup
# header) can provide useful information for, e.g., diagnosing bug reports and
# identifying what exact version the user was using.  The following formats are
# possible (with examples given for a particular version):
#   4.6.1       Plain version number without any suffix signifies a build from
#               a released source tarball.
#   4.6.1-dev   '-dev' suffix signifies all other builds. If there is no other
#               information, either the user built the code outside any git
#               repository, or disabled the version info generation.
#   4.6.1-dev-YYYYMMDD-1234abc
#               The YYYYMMDD part shows the commit date (not author date) of
#               the HEAD commit from which the code was built.  The abbreviated
#               hash is the hash of that commit (the full hash is available in
#               'gmx -version' output).
#               If the HEAD hash is not identified as coming from branches in
#               "authoritative" GROMACS repositories, 'gmx -version' will show
#               the nearest ancestor commit that is identified as such (but see
#               the '-local' and '-unknown' suffixes below).
#   4.6.1-dev-YYYYMMDD-1234abc-dirty
#               As above, but there were local modifications in the source tree
#               when the code was built.
#   4.6.1-dev-YYYYMMDD-1234abc-unknown
#               As above, but there were no remotes in the repository that
#               could be identified as "authoritative" GROMACS repositories.
#               This happens if the code is not cloned from git.gromacs.org
#               or gerrit.gromacs.org.
#   4.6.1-dev-YYYYMMDD-1234abc-local
#               As above, but there were no commits in the recent history of
#               the branch that could be identified as coming from
#               "authoritative" GROMACS repositories.  This should be
#               relatively rare.
#
# Other variables set here are not intended for use outside this file.
# The scripts gmxGenerateVersionInfo.cmake and gmxConfigureVersionInfo.cmake
# are used internally by this machinery, as well as VersionInfo.cmake.cmakein.

#####################################################################
# Manually maintained version info

# The GROMACS convention is that these are the version number of the next
# release that is going to be made from this branch.
<<<<<<< HEAD
set(GMX_VERSION_MAJOR 2017)
set(GMX_VERSION_PATCH 0)
=======
set(GMX_VERSION_MAJOR 2016)
set(GMX_VERSION_PATCH 1)
>>>>>>> b0848ef6
# The suffix, on the other hand, is used mainly for betas and release
# candidates, where it signifies the most recent such release from
# this branch; it will be empty before the first such release, as well
# as after the final release is out.
set(GMX_VERSION_SUFFIX "")

# Conventionally with libtool, any ABI change must change the major
# version number, the minor version number should change if it's just
# the implementation that has been altered, and the third number
# counts the number of old major versions that will still run if
# linked to this library (i.e. it is not a patch number). See the
# above descriptions of LIBRARY_SOVERSION_* for policy for changes
# here. The important thing is to minimize the chance of third-party
# code being able to dynamically link with a version of libgromacs
# that might not work.
set(LIBRARY_SOVERSION_MAJOR 3)
set(LIBRARY_SOVERSION_MINOR 0)
set(LIBRARY_VERSION ${LIBRARY_SOVERSION_MAJOR}.${LIBRARY_SOVERSION_MINOR}.0)

#####################################################################
# General version management based on manually set numbers

if (GMX_VERSION_PATCH)
    set(GMX_VERSION "${GMX_VERSION_MAJOR}.${GMX_VERSION_PATCH}")
else()
    set(GMX_VERSION "${GMX_VERSION_MAJOR}")
endif()
set(GMX_VERSION_STRING "${GMX_VERSION}${GMX_VERSION_SUFFIX}")
option(GMX_BUILD_TARBALL "Build tarball without -dev version suffix" OFF)
mark_as_advanced(GMX_BUILD_TARBALL)
if (NOT SOURCE_IS_SOURCE_DISTRIBUTION AND NOT GMX_BUILD_TARBALL)
    set(GMX_VERSION_STRING "${GMX_VERSION_STRING}-dev")
endif()

set(REGRESSIONTEST_VERSION "${GMX_VERSION_STRING}")
set(REGRESSIONTEST_BRANCH "refs/heads/release-2016")
# TODO Find some way of ensuring that this is bumped appropriately for
# each release. It's hard to test because it is only used for
# REGRESSIONTEST_DOWNLOAD, which doesn't work until that tarball has
# been placed on the server.
set(REGRESSIONTEST_MD5SUM "5f49cfc4f04a34f117340cf9b3e5f8a2" CACHE INTERNAL "MD5 sum of the regressiontests tarball")

math(EXPR GMX_VERSION_NUMERIC
     "${GMX_VERSION_MAJOR}*10000 + ${GMX_VERSION_PATCH}")
set(GMX_API_VERSION ${GMX_VERSION_NUMERIC})

#####################################################################
# git version info management

# There can be clusters where git and CMake can run on nodes where the other is
# not available, accessing the same source tree.
# Should be unlikely, but doesn't hurt to check.
set(_git_info_default OFF)
if (SOURCE_IS_GIT_REPOSITORY)
    find_package(Git)
    if (GIT_FOUND)
        set(_git_info_default ON)
    endif()
endif()
option(GMX_GIT_VERSION_INFO "Generate git version information" ${_git_info_default})
mark_as_advanced(GMX_GIT_VERSION_INFO)
# Detect preconditions for version info generation if it is requested.
if (GMX_GIT_VERSION_INFO)
    if (NOT SOURCE_IS_GIT_REPOSITORY)
        message(FATAL_ERROR
            "Cannot generate git version information from source tree not under git. "
            "Set GMX_GIT_VERSION_INFO=OFF to proceed.")
    endif()
    # We need at least git v1.5.3 be able to parse git's date output.
    if (NOT GIT_FOUND OR GIT_VERSION_STRING VERSION_LESS "1.5.3")
        message(FATAL_ERROR
            "No compatible git version found (>= 1.5.3 required). "
            "Won't be able to generate development version information. "
            "Set GMX_GIT_VERSION_INFO=OFF to proceed.")
    endif()
endif()

include(gmxCustomCommandUtilities)

# The first two are also for use outside this file, encapsulating the details
# of how to use the generated VersionInfo.cmake.
set(VERSION_INFO_CMAKE_FILE   ${PROJECT_BINARY_DIR}/VersionInfo.cmake)
set(VERSION_INFO_DEPS         ${VERSION_INFO_CMAKE_FILE})
# Capture the location of the necessary files in internal variables for use in
# the function below.
set(VERSION_INFO_CMAKEIN_FILE     ${CMAKE_CURRENT_LIST_DIR}/VersionInfo.cmake.cmakein)
set(VERSION_INFO_CONFIGURE_SCRIPT ${CMAKE_CURRENT_LIST_DIR}/gmxConfigureVersionInfo.cmake)

# Rules to create the VersionInfo.cmake file.
# For git info, the sequence is:
#   1. (configure time) VersionInfo.cmake.cmakein -> VersionInfo-partial.cmake.cmakein
#        - Set all variables that are known at configure time.
#   2. (build time)     VersionInfo-partial.cmake.cmakein -> VersionInfo.cmake
#        - Set variables that may change as result of repository state changes
#          (i.e., everything that requires running git).
#        - Runs every time as a git-version-info target, but the output file
#          timestamp only changes if its contents actually change.
#        - Depending on the native build system, this may run once per build
#          or once per each time it is required for step 3.
#   3. (build time)     VersionInfo.cmake -> other files
#        - Set variables in files specified with gmx_configure_version_file()
#          using the values generated in step 2.
#        - Each file runs as a custom command that depends on the previous
#          steps, and runs only if the VersionInfo.cmake file is newer than the
#          output file.
# Without git info, the sequence is:
#  1. (configure time) VersionInfo.cmake.cmakein -> VersionInfo.cmake
#        - Everything is known at configure time, so the output is generated
#          immediately with all variables set (git info will be empty).
#  2. (build time)     VersionInfo.cmake -> other files
#        - As with git info, processes files from gmx_configure_version_file().
#        - These are again custom commands that depend on the output from
#          step 1, so they get regenerated only when the static version info
#          changes.
if (GMX_GIT_VERSION_INFO)
    # Configure information known at this time into a partially filled
    # version info file.
    set(VERSION_INFO_CMAKEIN_FILE_PARTIAL
        ${PROJECT_BINARY_DIR}/VersionInfo-partial.cmake.cmakein)
    # Leave these to be substituted by the custom target below.
    set(GMX_VERSION_STRING_FULL       "\@GMX_VERSION_STRING_FULL\@")
    set(GMX_VERSION_FULL_HASH         "\@GMX_VERSION_FULL_HASH\@")
    set(GMX_VERSION_CENTRAL_BASE_HASH "\@GMX_VERSION_CENTRAL_BASE_HASH\@")
    configure_file(${VERSION_INFO_CMAKEIN_FILE}
                   ${VERSION_INFO_CMAKEIN_FILE_PARTIAL}
                   @ONLY)
    # If generating the version info, create a target that runs on every build
    # and does the actual git calls, storing the results into a CMake script.
    # This needs to be run at build time to update the version information
    # properly when the git hash changes, but the build system does not.
    # All targets added by gmx_configure_version_file() use the information
    # from this script to get their variables from, removing the need to run
    # git multiple times and simplifying reuse for other purposes.
    gmx_add_custom_output_target(git-version-info RUN_ALWAYS
        OUTPUT ${VERSION_INFO_CMAKE_FILE}
        COMMAND ${CMAKE_COMMAND}
            -D GIT_EXECUTABLE=${GIT_EXECUTABLE}
            -D PROJECT_VERSION=${GMX_VERSION_STRING}
            -D PROJECT_SOURCE_DIR=${PROJECT_SOURCE_DIR}
            -D VERSION_CMAKEIN=${VERSION_INFO_CMAKEIN_FILE_PARTIAL}
            -D VERSION_OUT=${VERSION_INFO_CMAKE_FILE}
            -P ${CMAKE_CURRENT_LIST_DIR}/gmxGenerateVersionInfo.cmake
        WORKING_DIRECTORY ${PROJECT_SOURCE_DIR}
        COMMENT "Generating git version information")
    list(APPEND VERSION_INFO_DEPS git-version-info)
else()
    # If the version info is static, just generate the CMake script with the
    # version variables during the CMake run.
    set(GMX_VERSION_STRING_FULL       ${GMX_VERSION_STRING})
    set(GMX_VERSION_FULL_HASH         "")
    set(GMX_VERSION_CENTRAL_BASE_HASH "")
    configure_file(${VERSION_INFO_CMAKEIN_FILE} ${VERSION_INFO_CMAKE_FILE})
endif()
unset(GMX_VERSION_STRING_FULL)
unset(GMX_VERSION_FULL_HASH)
unset(GMX_VERSION_CENTRAL_BASE_HASH)

# The main user-visible interface to the machinery.
# See documentation at the top of the script.
function (gmx_configure_version_file INFILE OUTFILE)
    include(CMakeParseArguments)
    set(_options REMOTE_HASH SOURCE_FILE)
    set(_one_value_args COMMENT TARGET)
    set(_multi_value_args EXTRA_VARS)
    cmake_parse_arguments(
        ARG "${_options}" "${_one_value_args}" "${_multi_value_args}" ${ARGN})
    if (ARG_UNPARSED_ARGUMENTS)
        message(FATAL_ERROR "Unknown arguments: ${ARG_UNPARSED_ARGUMENTS}")
    endif()
    # Some callers may pass partial paths that do not really make sense,
    # so create a default comment that only contains the actual file name.
    get_filename_component(_basename ${OUTFILE} NAME)
    set(_comment "Generating ${_basename}")
    if (ARG_COMMENT)
        set(_comment ${ARG_COMMENT})
    endif()
    # Mimic configure_file()
    if (NOT IS_ABSOLUTE ${INFILE})
        set(INFILE ${CMAKE_CURRENT_SOURCE_DIR}/${INFILE})
    endif()
    # Create command-line definitions for the requested variables
    set(_extra_var_defines)
    foreach(_var ${ARG_EXTRA_VARS})
        list(APPEND _extra_var_defines -D "${_var}=${${_var}}")
    endforeach()
    # The touch command is necessary to ensure that after the target is run,
    # the timestamp is newer than in the input files.
    add_custom_command(OUTPUT ${OUTFILE}
        COMMAND ${CMAKE_COMMAND}
            -D VERSION_VARIABLES=${VERSION_INFO_CMAKE_FILE}
            -D VERSION_CMAKEIN=${INFILE}
            -D VERSION_OUT=${OUTFILE}
            ${_extra_var_defines}
            -P ${VERSION_INFO_CONFIGURE_SCRIPT}
        COMMAND ${CMAKE_COMMAND} -E touch ${OUTFILE}
        WORKING_DIRECTORY ${CMAKE_CURRENT_BINARY_DIR}
        DEPENDS ${INFILE} ${VERSION_INFO_DEPS} ${VERSION_INFO_CONFIGURE_SCRIPT}
        COMMENT "${_comment}"
        VERBATIM)
    if (ARG_TARGET)
        add_custom_target(${ARG_TARGET} DEPENDS ${OUTFILE} VERBATIM)
        gmx_set_custom_target_output(${ARG_TARGET} ${OUTFILE})
    endif()
    if (ARG_SOURCE_FILE)
        set_source_files_properties(${OUTFILE} PROPERTIES GENERATED true)
    endif()
endfunction()<|MERGE_RESOLUTION|>--- conflicted
+++ resolved
@@ -187,13 +187,8 @@
 
 # The GROMACS convention is that these are the version number of the next
 # release that is going to be made from this branch.
-<<<<<<< HEAD
 set(GMX_VERSION_MAJOR 2017)
 set(GMX_VERSION_PATCH 0)
-=======
-set(GMX_VERSION_MAJOR 2016)
-set(GMX_VERSION_PATCH 1)
->>>>>>> b0848ef6
 # The suffix, on the other hand, is used mainly for betas and release
 # candidates, where it signifies the most recent such release from
 # this branch; it will be empty before the first such release, as well
