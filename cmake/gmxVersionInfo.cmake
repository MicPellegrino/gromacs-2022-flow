#
# This file is part of the GROMACS molecular simulation package.
#
# Copyright (c) 2014,2015,2016,2017,2018 by the GROMACS development team.
# Copyright (c) 2019,2020, by the GROMACS development team, led by
# Mark Abraham, David van der Spoel, Berk Hess, and Erik Lindahl,
# and including many others, as listed in the AUTHORS file in the
# top-level source directory and at http://www.gromacs.org.
#
# GROMACS is free software; you can redistribute it and/or
# modify it under the terms of the GNU Lesser General Public License
# as published by the Free Software Foundation; either version 2.1
# of the License, or (at your option) any later version.
#
# GROMACS is distributed in the hope that it will be useful,
# but WITHOUT ANY WARRANTY; without even the implied warranty of
# MERCHANTABILITY or FITNESS FOR A PARTICULAR PURPOSE.  See the GNU
# Lesser General Public License for more details.
#
# You should have received a copy of the GNU Lesser General Public
# License along with GROMACS; if not, see
# http://www.gnu.org/licenses, or write to the Free Software Foundation,
# Inc., 51 Franklin Street, Fifth Floor, Boston, MA  02110-1301  USA.
#
# If you want to redistribute modifications to GROMACS, please
# consider that scientific software is very special. Version
# control is crucial - bugs must be traceable. We will be happy to
# consider code for inclusion in the official distribution, but
# derived work must not be called official GROMACS. Details are found
# in the README & COPYING files - if they are missing, get the
# official version at http://www.gromacs.org.
#
# To help us fund GROMACS development, we humbly ask that you cite
# the research papers on the package. Check out http://www.gromacs.org.

# Sets version information variables and provides CMake functions for
# generating files based on them
#
# This script provides the following basic version variables that need to be
# maintained manually:
#   GMX_VERSION_MAJOR      Major version number.
#   GMX_VERSION_PATCH      Patch version number.
#       Should always be defined: zero for, e.g., 2016.
#   GMX_VERSION_SUFFIX     String suffix to add to numeric version string.
#       "-dev" is automatically added when not building from a source package,
#       and does not need to be kept here. This mechanism is not quite enough
#       for building a tarball, but setting the CMake cache variable
#       GMX_BUILD_TARBALL=on will suppress the addition of "-dev" to the
#       version string.
#   LIBRARY_SOVERSION_MAJOR so major version for the built libraries.
#       Should be increased for each binary incompatible release. In GROMACS,
#       the typical policy is to increase it at the start of the development
#       cycle for each major/minor version change, but not for patch releases,
#       even if the latter may not always be fully binary compatible.
#       Table of historical values
#         GROMACS     5.0    0
#         GROMACS     5.1    1
#         GROMACS     2016   2
#         GROMACS     2018   3
#         GROMACS     2019   4
#         GROMACS     2020   5
#         GROMACS     2021   6
#   LIBRARY_SOVERSION_MINOR so minor version for the built libraries.
#       Should be increased for each release that changes only the implementation.
#       In GROMACS, the typical policy is to increase it for each patch version
#       change, even if they may not always be fully binary compatible.
#       If it is somehow clear that the ABI implementation has not changed
#       in a patch release, this variable should not increase. Release candidate
#       and beta versions will not increase this number, since nobody should
#       write code against such versions.
#   LIBRARY_VERSION        Full library version.
#   REGRESSIONTEST_BRANCH  For builds not from source packages, name of the
#       regressiontests branch at gerrit.gromacs.org whose HEAD can test this
#       code, *if* this code is recent enough (i.e., contains all changes from
#       the corresponding code branch that affects the regression test
#       results). Even after a release branch is forked for the source
#       repository, the correct regressiontests branch can still be master,
#       because we do not fork it until behaviour needs to change.
#   REGRESSIONTEST_MD5SUM
#       The MD5 checksum of the regressiontest tarball. Only used when building
#       from a source package.
#   GMX_SOURCE_DOI_ID
#       ID collected from Zenodo connected to the doi for a released version
#       used to identify the source when building an official released version.
#       This ID is used for the source code tarball.
#   GMX_MANUAL_DOI_ID
#       Same as above, but for the reference manual.
# They are collected into a single section below.
# The following variables are set based on these:
#   GMX_VERSION            String composed from GMX_VERSION_* numeric variables
#       above. Example: 4.6.1, 5.0, 2016
#   GMX_VERSION_STRING     String with GMX_VERSION suffixed with the given
#       suffix and possibly "-dev" for builds not from a source package.
#   GMX_VERSION_NUMERIC    Numeric version number (e.g., 40601 for 4.6.1, 20160001 for 2016.1).
#   GMX_API_VERSION        Numeric API version.
#       This is currently set automatically to GMX_VERSION_NUMERIC, but may
#       become manually maintained in the future if there will be releases
#       where the API does not change, but programs/libraries do.
#       In such a case, this should be the first version where the current API
#       appeared.
#   REGRESSIONTEST_VERSION For source packages, version number of the
#       matching regressiontests tarball.  Not used for builds not from source
#       packages.
# The latter two are used to generate gromacs/version.h to allow software
# written against the GROMACS API to provide some #ifdef'ed code to support
# multiple GROMACS versions.
#
# This script also declares machinery to generate and obtain version
# information from a git repository.  This is enabled by default if the source
# tree is a git, but can be disabled with
#   GMX_GIT_VERSION_INFO           Advanced CMake variable to disable git
#                                  version info generation.
# If the version generation is disabled, then the source and manual doi
# will be based on the stored values for the ID.
# The main interface to this machinery is the gmx_configure_version_file()
# CMake function.  The signature is
#   gmx_configure_version_file(<input> <output>
#                              [REMOTE_HASH]
#                              [TARGET <target>]
#                              [COMMENT <comment>])
#   <input>      Specify the input and output files as for configure_file().
#   <output>     The configuration is done with configure_file(... @ONLY) with
#                the following variables defined (as well as all the
#                GMX_VERSION* variables from above):
#                  GMX_VERSION_STRING_FULL
#                  GMX_VERSION_FULL_HASH
#                  GMX_VERSION_CENTRAL_BASE_HASH
#                The output file is created during build time, so any dependent
#                targets should specify it as a dependency.
#   REMOTE_HASH  Currently, this has no effect, but it signifies that the
#                <input> file is using the CENTRAL_BASE_HASH variable.
#                This variable is much more expensive to initialize than the
#                others, so this allows local changes in this file to only
#                compute that value when required if that becomes necessary.
#   TARGET       By default, this function uses add_custom_command() to
#                generate the output file.  If TARGET is specified, then
#                add_custom_target() is used to create a target with the given
#                name <target> that runs this custom command.  Use this if
#                the same file will be used for multiple downstream targets,
#                or if the explicit target for the file is otherwise
#                necessary.
#   COMMENT      Set a custom comment to be shown when building the rule
#                (see add_custom_command(... COMMENT <comment>)).
# As an alternative to using this script, also the following variables are
# provided (can be useful when generating more complex CMake scripts that do
# build-time tasks):
#   VERSION_INFO_CMAKE_SCRIPT
#       Absolute path to a CMake script that can be included using include()
#       to declare the GMX_VERSION_* variables documented for
#       gmx_configure_version_file().
#   VERSION_INFO_DEPS
#       If a custom command depends on VERSION_INFO_CMAKE_SCRIPT, then it
#       should add ${VERSION_INFO_DEPS} to its DEPENDS list to get the
#       appropriate dependencies.
# TODO: If someone wants to add a custom target that depends on
# VERSION_INFO_CMAKE_SCRIPT, a separate variable may be needed for those
# dependencies.
#
# The version string printed by 'gmx -version' (and also printed in the startup
# header) can provide useful information for, e.g., diagnosing bug reports and
# identifying what exact version the user was using.  The following formats are
# possible (with examples given for a particular version):
#   2018.1       Plain version number without any suffix signifies a build from
#                a released source tarball.
#   2018.1-dev   '-dev' suffix signifies all other builds. If there is no other
#                information, either the user built the code outside any git
#                repository, or disabled the version info generation.
#   2018.1-dev-YYYYMMDD-1234abc
#                The YYYYMMDD part shows the commit date (not author date) of
#                the HEAD commit from which the code was built.  The abbreviated
#                hash is the hash of that commit (the full hash is available in
#                'gmx -version' output).
#                If the HEAD hash is not identified as coming from branches in
#                "authoritative" GROMACS repositories, 'gmx -version' will show
#                the nearest ancestor commit that is identified as such (but see
#                the '-local' and '-unknown' suffixes below).
#   2018.1-dev-YYYYMMDD-1234abc-dirty
#                As above, but there were local modifications in the source tree
#                when the code was built.
#   2018.1-dev-YYYYMMDD-1234abc-unknown
#                As above, but there were no remotes in the repository that
#                could be identified as "authoritative" GROMACS repositories.
#                This happens if the code is not cloned from git.gromacs.org
#                or gerrit.gromacs.org.
#   2018.1-dev-YYYYMMDD-1234abc-local
#                As above, but there were no commits in the recent history of
#                the branch that could be identified as coming from
#                "authoritative" GROMACS repositories.  This should be
#                relatively rare.
#
# Other variables set here are not intended for use outside this file.
# The scripts gmxGenerateVersionInfo.cmake and gmxConfigureVersionInfo.cmake
# are used internally by this machinery, as well as VersionInfo.cmake.cmakein.

#####################################################################
# Manually maintained version info

# The GROMACS convention is that these are the version number of the next
# release that is going to be made from this branch.
<<<<<<< HEAD
set(GMX_VERSION_MAJOR 2021)
set(GMX_VERSION_PATCH 0)
=======
set(GMX_VERSION_MAJOR 2020)
set(GMX_VERSION_PATCH 3)
>>>>>>> 0f2c330f
# The suffix, on the other hand, is used mainly for betas and release
# candidates, where it signifies the most recent such release from
# this branch; it will be empty before the first such release, as well
# as after the final release is out.
set(GMX_VERSION_SUFFIX "")

# Conventionally with libtool, any ABI change must change the major
# version number, the minor version number should change if it's just
# the implementation that has been altered, and the third number
# counts the number of old major versions that will still run if
# linked to this library (i.e. it is not a patch number). See the
# above descriptions of LIBRARY_SOVERSION_* for policy for changes
# here. The important thing is to minimize the chance of third-party
# code being able to dynamically link with a version of libgromacs
# that might not work.
set(LIBRARY_SOVERSION_MAJOR 6)
set(LIBRARY_SOVERSION_MINOR 0)
set(LIBRARY_VERSION ${LIBRARY_SOVERSION_MAJOR}.${LIBRARY_SOVERSION_MINOR}.0)

#####################################################################
# General version management based on manually set numbers

if (GMX_VERSION_PATCH)
    set(GMX_VERSION "${GMX_VERSION_MAJOR}.${GMX_VERSION_PATCH}")
else()
    set(GMX_VERSION "${GMX_VERSION_MAJOR}")
endif()
set(GMX_VERSION_STRING "${GMX_VERSION}${GMX_VERSION_SUFFIX}")

# If you are making a custom fork of GROMACS, please describe your
# fork, perhaps with its version number, in the value of
# GMX_VERSION_STRING_OF_FORK here. This string will appear in the
# header of log files that mdrun writes. This will help you, your
# users, your system administrators, your maintainers and the
# maintainers of GROMACS core understand how to troubleshoot and
# reproduce potential problems.
#
# If you are distributing a patch to GROMACS, then this change would
# be great as part of your patch. Otherwise for personal use, you can
# also just set a CMake cache variable.
set(GMX_VERSION_STRING_OF_FORK "" CACHE INTERNAL
    "Version string for forks of GROMACS to set to describe themselves")
mark_as_advanced(GMX_VERSION_STRING_OF_FORK)
if (GMX_VERSION_STRING_OF_FORK)
    set(GMX_VERSION_STRING "${GMX_VERSION_STRING}-${GMX_VERSION_STRING_OF_FORK}")
endif()

option(GMX_BUILD_TARBALL "Build tarball without -dev version suffix" OFF)
mark_as_advanced(GMX_BUILD_TARBALL)
# If run with cmake -P, the -dev suffix is managed elsewhere.
if (NOT SOURCE_IS_SOURCE_DISTRIBUTION AND
    NOT GMX_BUILD_TARBALL AND
    NOT CMAKE_SCRIPT_MODE_FILE)
    set(GMX_VERSION_STRING "${GMX_VERSION_STRING}-dev")
endif()

set(REGRESSIONTEST_VERSION "${GMX_VERSION_STRING}")
<<<<<<< HEAD
set(REGRESSIONTEST_BRANCH "master")
=======
set(REGRESSIONTEST_BRANCH "release-2020")
>>>>>>> 0f2c330f
# Run the regressiontests packaging job with the correct pakage
# version string, and the release box checked, in order to have it
# build the regressiontests tarball with all the right naming. The
# naming affects the md5sum that has to go here, and if it isn't right
# release workflow will report a failure.
set(REGRESSIONTEST_MD5SUM "b75c3b1bac0e4114e236f049fc7f1f1c" CACHE INTERNAL "MD5 sum of the regressiontests tarball for this GROMACS version")

math(EXPR GMX_VERSION_NUMERIC
     "${GMX_VERSION_MAJOR}*10000 + ${GMX_VERSION_PATCH}")
set(GMX_API_VERSION ${GMX_VERSION_NUMERIC})

# If run with cmake -P from releng scripts, print out necessary version info
# as JSON.
if (CMAKE_SCRIPT_MODE_FILE)
    message("{ \"version\": \"${GMX_VERSION_STRING}\", \"regressiontest-md5sum\": \"${REGRESSIONTEST_MD5SUM}\" }")
    return()
endif()

# Set those values only in release versions, after getting the identifiers
# from Zenodo for the manual and source code
# Has to be done by hand before every final release
# Use force to override anything given as a cmake command line input
# Actual input depends on the GMX_VERSION_STRING_OF_FORK variable being set or not.
# If it is set, we always default to an empty string, otherwise to the value set for the release build.
if (GMX_VERSION_STRING_OF_FORK)
    set(GMX_MANUAL_DOI_INTERNAL "")
    set(GMX_SOURCE_DOI_INTERNAL "")
else()
    set(GMX_MANUAL_DOI_INTERNAL "") # Set correct doi string here
    set(GMX_SOURCE_DOI_INTERNAL "") # Set correct doi string here
endif()
set(GMX_MANUAL_DOI ${GMX_MANUAL_DOI_INTERNAL} CACHE INTERNAL "reserved doi for GROMACS manual" FORCE)
set(GMX_SOURCE_DOI ${GMX_SOURCE_DOI_INTERNAL} CACHE INTERNAL "reserved doi for GROMACS source code" FORCE)

#####################################################################
# git version info management

# There can be clusters where git and CMake can run on nodes where the other is
# not available, accessing the same source tree.
# Should be unlikely, but doesn't hurt to check.
set(_git_info_default OFF)
if (SOURCE_IS_GIT_REPOSITORY)
    find_package(Git)
    if (GIT_FOUND)
        set(_git_info_default ON)
    endif()
endif()
option(GMX_GIT_VERSION_INFO "Generate git version information" ${_git_info_default})
mark_as_advanced(GMX_GIT_VERSION_INFO)
# Detect preconditions for version info generation if it is requested.
if (GMX_GIT_VERSION_INFO)
    if (NOT SOURCE_IS_GIT_REPOSITORY)
        message(FATAL_ERROR
            "Cannot generate git version information from source tree not under git. "
            "Set GMX_GIT_VERSION_INFO=OFF to proceed.")
    endif()
    # We need at least git v1.5.3 be able to parse git's date output.
    if (NOT GIT_FOUND OR GIT_VERSION_STRING VERSION_LESS "1.5.3")
        message(FATAL_ERROR
            "No compatible git version found (>= 1.5.3 required). "
            "Won't be able to generate development version information. "
            "Set GMX_GIT_VERSION_INFO=OFF to proceed.")
    endif()
endif()

include(gmxCustomCommandUtilities)

# The first two are also for use outside this file, encapsulating the details
# of how to use the generated VersionInfo.cmake.
set(VERSION_INFO_CMAKE_FILE   ${PROJECT_BINARY_DIR}/VersionInfo.cmake)
set(VERSION_INFO_DEPS         ${VERSION_INFO_CMAKE_FILE})
# Capture the location of the necessary files in internal variables for use in
# the function below.
set(VERSION_INFO_CMAKEIN_FILE     ${CMAKE_CURRENT_LIST_DIR}/VersionInfo.cmake.cmakein)
set(VERSION_INFO_CONFIGURE_SCRIPT ${CMAKE_CURRENT_LIST_DIR}/gmxConfigureVersionInfo.cmake)
# A set of directories to scan for calculating the hash of source files.
set(SET_OF_DIRECTORIES_TO_CHECKSUM  "src")
list(APPEND SET_OF_DIRECTORIES_TO_CHECKSUM "python_packaging")
# Due to the limitations for passing a list as arguments, we make the directories a string here
string(REPLACE ";" ":" DIRECTORIES_TO_CHECKSUM_STRING "${SET_OF_DIRECTORIES_TO_CHECKSUM}")

# Rules to create the VersionInfo.cmake file.
# For git info, the sequence is:
#   1. (configure time) VersionInfo.cmake.cmakein -> VersionInfo-partial.cmake.cmakein
#        - Set all variables that are known at configure time.
#   2. (build time)     VersionInfo-partial.cmake.cmakein -> VersionInfo.cmake
#        - Set variables that may change as result of repository state changes
#          (i.e., everything that requires running git).
#        - Runs every time as a git-version-info target, but the output file
#          timestamp only changes if its contents actually change.
#        - Depending on the native build system, this may run once per build
#          or once per each time it is required for step 3.
#   3. (build time)     VersionInfo.cmake -> other files
#        - Set variables in files specified with gmx_configure_version_file()
#          using the values generated in step 2.
#        - Each file runs as a custom command that depends on the previous
#          steps, and runs only if the VersionInfo.cmake file is newer than the
#          output file.
# Without git info, the sequence is:
#  1. (configure time) VersionInfo.cmake.cmakein -> VersionInfo.cmake
#        - Everything is known at configure time, so the output is generated
#          immediately with all variables set (git info will be empty).
#  2. (build time)     VersionInfo.cmake -> other files
#        - As with git info, processes files from gmx_configure_version_file().
#        - These are again custom commands that depend on the output from
#          step 1, so they get regenerated only when the static version info
#          changes.

# Configure information known at this time into a partially filled
# version info file.
set(VERSION_INFO_CMAKEIN_FILE_PARTIAL
    ${PROJECT_BINARY_DIR}/VersionInfo-partial.cmake.cmakein)
# Leave these to be substituted by the targets below.
set(GMX_VERSION_STRING_FULL       "\@GMX_VERSION_STRING_FULL\@")

if (GMX_GIT_VERSION_INFO)
    # Leave these to be substituted by the custom target below.
    # Specific for building from git.
    set(GMX_VERSION_FULL_HASH         "\@GMX_VERSION_FULL_HASH\@")
    set(GMX_VERSION_CENTRAL_BASE_HASH "\@GMX_VERSION_CENTRAL_BASE_HASH\@")
    # If generating the version info, create a target that runs on every build
    # and does the actual git calls, storing the results into a CMake script.
    # This needs to be run at build time to update the version information
    # properly when the git hash changes, but the build system does not.
    # All targets added by gmx_configure_version_file() use the information
    # from this script to get their variables from, removing the need to run
    # git multiple times and simplifying reuse for other purposes.
    gmx_add_custom_output_target(git-version-info RUN_ALWAYS
        OUTPUT ${VERSION_INFO_CMAKE_FILE}
        COMMAND ${CMAKE_COMMAND}
            -D GIT_EXECUTABLE=${GIT_EXECUTABLE}
            -D PROJECT_VERSION=${GMX_VERSION_STRING}
            -D PROJECT_SOURCE_DIR=${PROJECT_SOURCE_DIR}
            -D VERSION_CMAKEIN=${VERSION_INFO_CMAKEIN_FILE_PARTIAL}
            -D VERSION_OUT=${VERSION_INFO_CMAKE_FILE}
            -P ${CMAKE_CURRENT_LIST_DIR}/gmxGenerateVersionInfo.cmake
        WORKING_DIRECTORY ${PROJECT_SOURCE_DIR}
        COMMENT "Generating git version information")
    list(APPEND VERSION_INFO_DEPS git-version-info)
else()
    # Leave these to be substituted by the custom target below.
    # Specific for building from source tarball.
    set(GMX_RELEASE_SOURCE_FILE_CHECKSUM "\@GMX_RELEASE_SOURCE_FILE_CHECKSUM\@")
    set(GMX_CURRENT_SOURCE_FILE_CHECKSUM "\@GMX_CURRENT_SOURCE_FILE_CHECKSUM\@")
    gmx_add_custom_output_target(release-version-info RUN_ALWAYS
        OUTPUT ${VERSION_INFO_CMAKE_FILE}
        COMMAND ${CMAKE_COMMAND}
            -D PYTHON_EXECUTABLE=${PYTHON_EXECUTABLE}
            -D PROJECT_VERSION=${GMX_VERSION_STRING}
            -D PROJECT_SOURCE_DIR=${PROJECT_SOURCE_DIR}
            -D DIRECTORIES_TO_CHECKSUM=${DIRECTORIES_TO_CHECKSUM_STRING}
            -D VERSION_CMAKEIN=${VERSION_INFO_CMAKEIN_FILE_PARTIAL}
            -D VERSION_OUT=${VERSION_INFO_CMAKE_FILE}
            -D VERSION_STRING_OF_FORK=${GMX_VERSION_STRING_OF_FORK}
            -P ${CMAKE_CURRENT_LIST_DIR}/gmxGenerateVersionInfoRelease.cmake
        WORKING_DIRECTORY ${PROJECT_SOURCE_DIR}
        COMMENT "Generating release version information")
    list(APPEND VERSION_INFO_DEPS release-version-info)
endif()
configure_file(${VERSION_INFO_CMAKEIN_FILE}
               ${VERSION_INFO_CMAKEIN_FILE_PARTIAL}
               @ONLY)
unset(GMX_VERSION_STRING_FULL)
unset(GMX_VERSION_FULL_HASH)
unset(GMX_VERSION_CENTRAL_BASE_HASH)
unset(GMX_RELEASE_SOURCE_FILE_CHECKSUM)
unset(GMX_CURRENT_SOURCE_FILE_CHECKSUM)


# What file the checksum should be written to
set(CHECKSUM_FILE "${PROJECT_SOURCE_DIR}/src/reference_checksum")

# Target that allows checksumming a source tree when producing a tarball.
# Allows verification of builds from the tarball to make sure the source had
# not been tampered with.
# Note: The RUN_ALWAYS here is to regenerate the hash file only, it does not
# mean that the target is run in all builds
<<<<<<< HEAD
if (PYTHON_EXECUTABLE)
=======
if (PYTHONINTERP_FOUND)
    # We need the full path to the directories after passing it through
    set(FULL_PATH_DIRECTORIES "")
    foreach(DIR ${SET_OF_DIRECTORIES_TO_CHECKSUM})
        list(APPEND FULL_PATH_DIRECTORIES "${PROJECT_SOURCE_DIR}/${DIR}")
    endforeach()
>>>>>>> 0f2c330f
    gmx_add_custom_output_target(reference_checksum RUN_ALWAYS
        OUTPUT ${CHECKSUM_FILE}
        COMMAND ${PYTHON_EXECUTABLE}
            ${PROJECT_SOURCE_DIR}/admin/createFileHash.py
            -s ${FULL_PATH_DIRECTORIES}
            -o ${CHECKSUM_FILE}
        WORKING_DIRECTORY ${PROJECT_SOURCE_DIR}
        COMMENT "Generating reference checksum of source files")
else()
    add_custom_target(reference_checksum
        COMMAND ${CMAKE_COMMAND} -E echo
        "Can not checksum files without python being available"
        WORKING_DIRECTORY ${PROJECT_SOURCE_DIR}
        COMMENT "Generating reference checksum of source files")
endif()

# The main user-visible interface to the machinery.
# See documentation at the top of the script.
function (gmx_configure_version_file INFILE OUTFILE)
    include(CMakeParseArguments)
    set(_options REMOTE_HASH)
    set(_one_value_args COMMENT TARGET)
    set(_multi_value_args EXTRA_VARS)
    cmake_parse_arguments(
        ARG "${_options}" "${_one_value_args}" "${_multi_value_args}" ${ARGN})
    if (ARG_UNPARSED_ARGUMENTS)
        message(FATAL_ERROR "Unknown arguments: ${ARG_UNPARSED_ARGUMENTS}")
    endif()
    # Some callers may pass partial paths that do not really make sense,
    # so create a default comment that only contains the actual file name.
    get_filename_component(_basename ${OUTFILE} NAME)
    set(_comment "Generating ${_basename}")
    if (ARG_COMMENT)
        set(_comment ${ARG_COMMENT})
    endif()
    # Mimic configure_file()
    if (NOT IS_ABSOLUTE ${INFILE})
        set(INFILE ${CMAKE_CURRENT_SOURCE_DIR}/${INFILE})
    endif()
    # Create command-line definitions for the requested variables
    set(_extra_var_defines)
    foreach(_var ${ARG_EXTRA_VARS})
        list(APPEND _extra_var_defines -D "${_var}=${${_var}}")
    endforeach()
    # The touch command is necessary to ensure that after the target is run,
    # the timestamp is newer than in the input files.
    add_custom_command(OUTPUT ${OUTFILE}
        COMMAND ${CMAKE_COMMAND}
            -D VERSION_VARIABLES=${VERSION_INFO_CMAKE_FILE}
            -D VERSION_CMAKEIN=${INFILE}
            -D VERSION_OUT=${OUTFILE}
            ${_extra_var_defines}
            -P ${VERSION_INFO_CONFIGURE_SCRIPT}
        COMMAND ${CMAKE_COMMAND} -E touch ${OUTFILE}
        WORKING_DIRECTORY ${CMAKE_CURRENT_BINARY_DIR}
        DEPENDS ${INFILE} ${VERSION_INFO_DEPS} ${VERSION_INFO_CONFIGURE_SCRIPT}
        COMMENT "${_comment}"
        VERBATIM)
    if (ARG_TARGET)
        add_custom_target(${ARG_TARGET} DEPENDS ${OUTFILE} VERBATIM)
        gmx_set_custom_target_output(${ARG_TARGET} ${OUTFILE})
    endif()
endfunction()<|MERGE_RESOLUTION|>--- conflicted
+++ resolved
@@ -197,13 +197,8 @@
 
 # The GROMACS convention is that these are the version number of the next
 # release that is going to be made from this branch.
-<<<<<<< HEAD
 set(GMX_VERSION_MAJOR 2021)
 set(GMX_VERSION_PATCH 0)
-=======
-set(GMX_VERSION_MAJOR 2020)
-set(GMX_VERSION_PATCH 3)
->>>>>>> 0f2c330f
 # The suffix, on the other hand, is used mainly for betas and release
 # candidates, where it signifies the most recent such release from
 # this branch; it will be empty before the first such release, as well
@@ -261,11 +256,7 @@
 endif()
 
 set(REGRESSIONTEST_VERSION "${GMX_VERSION_STRING}")
-<<<<<<< HEAD
 set(REGRESSIONTEST_BRANCH "master")
-=======
-set(REGRESSIONTEST_BRANCH "release-2020")
->>>>>>> 0f2c330f
 # Run the regressiontests packaging job with the correct pakage
 # version string, and the release box checked, in order to have it
 # build the regressiontests tarball with all the right naming. The
@@ -443,16 +434,12 @@
 # not been tampered with.
 # Note: The RUN_ALWAYS here is to regenerate the hash file only, it does not
 # mean that the target is run in all builds
-<<<<<<< HEAD
-if (PYTHON_EXECUTABLE)
-=======
 if (PYTHONINTERP_FOUND)
     # We need the full path to the directories after passing it through
     set(FULL_PATH_DIRECTORIES "")
     foreach(DIR ${SET_OF_DIRECTORIES_TO_CHECKSUM})
         list(APPEND FULL_PATH_DIRECTORIES "${PROJECT_SOURCE_DIR}/${DIR}")
     endforeach()
->>>>>>> 0f2c330f
     gmx_add_custom_output_target(reference_checksum RUN_ALWAYS
         OUTPUT ${CHECKSUM_FILE}
         COMMAND ${PYTHON_EXECUTABLE}
