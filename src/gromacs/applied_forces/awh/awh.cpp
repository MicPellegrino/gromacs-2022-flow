--- conflicted
+++ resolved
@@ -115,24 +115,14 @@
  * \param[in] awhCoordProvider The type of coordinate provider
  * \returns true if any dimension of the bias is linked to the given provider
  */
-static bool anyDimUsesProvider(const AwhBiasParams& awhBiasParams, const int awhCoordProvider)
-{
-<<<<<<< HEAD
-    return std::any_of(
-            awhBiasParams.dimParams().begin(), awhBiasParams.dimParams().end(), [](const auto& awhDimParam) {
-                return awhDimParam.coordinateProvider() == AwhCoordinateProviderType::Pull;
-            });
-=======
-    for (int d = 0; d < awhBiasParams.ndim; d++)
-    {
-        const AwhDimParams& awhDimParams = awhBiasParams.dimParams[d];
-        if (awhDimParams.eCoordProvider == awhCoordProvider)
-        {
-            return true;
-        }
-    }
-    return false;
->>>>>>> 62bd9797
+static bool anyDimUsesProvider(const AwhBiasParams&            awhBiasParams,
+                               const AwhCoordinateProviderType awhCoordProvider)
+{
+    return std::any_of(awhBiasParams.dimParams().begin(),
+                       awhBiasParams.dimParams().end(),
+                       [&awhCoordProvider](const auto& awhDimParam) {
+                           return awhDimParam.coordinateProvider() == awhCoordProvider;
+                       });
 }
 
 /*! \brief Checks whether any dimension uses the given coordinate provider type.
@@ -141,23 +131,13 @@
  * \param[in] awhCoordProvider The type of coordinate provider
  * \returns true if any dimension of awh is linked to the given provider type.
  */
-static bool anyDimUsesProvider(const AwhParams& awhParams, const int awhCoordProvider)
-{
-<<<<<<< HEAD
+static bool anyDimUsesProvider(const AwhParams& awhParams, const AwhCoordinateProviderType awhCoordProvider)
+{
     return std::any_of(awhParams.awhBiasParams().begin(),
                        awhParams.awhBiasParams().end(),
-                       [](const auto& awhBiasParam) { return anyDimUsesPull(awhBiasParam); });
-=======
-    for (int k = 0; k < awhParams.numBias; k++)
-    {
-        const AwhBiasParams& awhBiasParams = awhParams.awhBiasParams[k];
-        if (anyDimUsesProvider(awhBiasParams, awhCoordProvider))
-        {
-            return true;
-        }
-    }
-    return false;
->>>>>>> 62bd9797
+                       [&awhCoordProvider](const auto& awhBiasParam) {
+                           return anyDimUsesProvider(awhBiasParam, awhCoordProvider);
+                       });
 }
 
 /*! \brief Checks whether any dimension uses pulling as a coordinate provider.
@@ -199,7 +179,7 @@
     numFepLambdaStates_(numFepLambdaStates),
     fepLambdaState_(fepLambdaState)
 {
-    if (anyDimUsesProvider(awhParams, eawhcoordproviderPULL))
+    if (anyDimUsesProvider(awhParams, AwhCoordinateProviderType::Pull))
     {
         GMX_RELEASE_ASSERT(inputRecord.pull != nullptr, "With AWH we should have pull parameters");
         GMX_RELEASE_ASSERT(pull_work != nullptr,
@@ -210,7 +190,7 @@
     {
         please_cite(fplog, "Lindahl2014");
 
-        if (anyDimUsesProvider(awhParams, eawhcoordproviderFREE_ENERGY_LAMBDA))
+        if (anyDimUsesProvider(awhParams, AwhCoordinateProviderType::FreeEnergyLambda))
         {
             please_cite(fplog, "Lundborg2021");
         }
@@ -493,7 +473,7 @@
 
 void Awh::registerAwhWithPull(const AwhParams& awhParams, pull_t* pull_work)
 {
-    GMX_RELEASE_ASSERT(!anyDimUsesProvider(awhParams, eawhcoordproviderPULL) || pull_work,
+    GMX_RELEASE_ASSERT(!anyDimUsesProvider(awhParams, AwhCoordinateProviderType::Pull) || pull_work,
                        "Need a valid pull object");
 
     for (const auto& biasParam : awhParams.awhBiasParams())
