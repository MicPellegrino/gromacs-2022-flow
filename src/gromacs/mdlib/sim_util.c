--- conflicted
+++ resolved
@@ -1516,17 +1516,12 @@
 
     if (inputrec->ePull == epullUMBRELLA || inputrec->ePull == epullCONST_F)
     {
-<<<<<<< HEAD
-        pull_potential_wrapper(cr, inputrec, box, x,
-                               f, vir_force, mdatoms, enerd, lambda, t);
-=======
         /* Since the COM pulling is always done mass-weighted, no forces are
          * applied to vsites and this call can be done after vsite spreading.
          */
-        pull_potential_wrapper(fplog, bSepDVDL, cr, inputrec, box, x,
+        pull_potential_wrapper(cr, inputrec, box, x,
                                f, vir_force, mdatoms, enerd, lambda, t,
                                wcycle);
->>>>>>> bad36c33
     }
 
     /* Add the forces from enforced rotation potentials (if any) */
@@ -1997,14 +1992,9 @@
 
     if (inputrec->ePull == epullUMBRELLA || inputrec->ePull == epullCONST_F)
     {
-<<<<<<< HEAD
         pull_potential_wrapper(cr, inputrec, box, x,
-                               f, vir_force, mdatoms, enerd, lambda, t);
-=======
-        pull_potential_wrapper(fplog, bSepDVDL, cr, inputrec, box, x,
                                f, vir_force, mdatoms, enerd, lambda, t,
                                wcycle);
->>>>>>> bad36c33
     }
 
     /* Add the forces from enforced rotation potentials (if any) */
