/*
 * This file is part of the GROMACS molecular simulation package.
 *
 * Copyright (c) 1991-2000, University of Groningen, The Netherlands.
 * Copyright (c) 2001-2004, The GROMACS development team.
<<<<<<< HEAD
 * Copyright (c) 2013,2014,2015, by the GROMACS development team, led by
=======
 * Copyright (c) 2013-2015, by the GROMACS development team, led by
>>>>>>> 1909f2ff
 * Mark Abraham, David van der Spoel, Berk Hess, and Erik Lindahl,
 * and including many others, as listed in the AUTHORS file in the
 * top-level source directory and at http://www.gromacs.org.
 *
 * GROMACS is free software; you can redistribute it and/or
 * modify it under the terms of the GNU Lesser General Public License
 * as published by the Free Software Foundation; either version 2.1
 * of the License, or (at your option) any later version.
 *
 * GROMACS is distributed in the hope that it will be useful,
 * but WITHOUT ANY WARRANTY; without even the implied warranty of
 * MERCHANTABILITY or FITNESS FOR A PARTICULAR PURPOSE.  See the GNU
 * Lesser General Public License for more details.
 *
 * You should have received a copy of the GNU Lesser General Public
 * License along with GROMACS; if not, see
 * http://www.gnu.org/licenses, or write to the Free Software Foundation,
 * Inc., 51 Franklin Street, Fifth Floor, Boston, MA  02110-1301  USA.
 *
 * If you want to redistribute modifications to GROMACS, please
 * consider that scientific software is very special. Version
 * control is crucial - bugs must be traceable. We will be happy to
 * consider code for inclusion in the official distribution, but
 * derived work must not be called official GROMACS. Details are found
 * in the README & COPYING files - if they are missing, get the
 * official version at http://www.gromacs.org.
 *
 * To help us fund GROMACS development, we humbly ask that you cite
 * the research papers on the package. Check out http://www.gromacs.org.
 */

/*! \internal \file
 *  \brief Implementation of the Weighted Histogram Analysis Method (WHAM)
 *
 *  \author Jochen Hub <jhub@gwdg.de>
 */
#include "gmxpre.h"

#include "config.h"

#include <ctype.h>
#include <stdio.h>
#include <stdlib.h>
#include <string.h>

#include <algorithm>
#include <sstream>

#include "gromacs/commandline/pargs.h"
#include "gromacs/fileio/tpxio.h"
#include "gromacs/fileio/xvgr.h"
#include "gromacs/gmxana/gmx_ana.h"
#include "gromacs/legacyheaders/copyrite.h"
#include "gromacs/legacyheaders/macros.h"
#include "gromacs/legacyheaders/names.h"
#include "gromacs/legacyheaders/typedefs.h"
#include "gromacs/math/vec.h"
#include "gromacs/random/random.h"
#include "gromacs/utility/cstringutil.h"
#include "gromacs/utility/fatalerror.h"
#include "gromacs/utility/gmxomp.h"
#include "gromacs/utility/smalloc.h"

//! longest file names allowed in input files
#define WHAM_MAXFILELEN 2048

/*! \brief
 * x-axis legend for output files
 */
static const char *xlabel = "\\xx\\f{} (nm)";

/*! \brief
 * enum for energy units
 */
enum {
    enSel, en_kJ, en_kCal, en_kT, enNr
};
/*! \brief
 * enum for type of input files (pdos, tpr, or pullf)
 */
enum {
    whamin_unknown, whamin_tpr, whamin_pullxf, whamin_pdo
};

/*! \brief enum for bootstrapping method
 *
 * These bootstrap methods are supported:
 *  - bootstrap complete histograms with continuous weights (Bayesian bootstrap)
 *    (bsMethod_BayesianHist)
 *  - bootstrap complete histograms (bsMethod_hist)
 *  - bootstrap trajectories from given umbrella histograms. This generates new
 *    "synthetic" histograms (bsMethod_traj)
 *  - bootstrap trajectories from Gaussian with mu/sigma computed from
 *    the respective histogram (bsMethod_trajGauss). This gives very similar
 *    results compared to bsMethod_traj.
 *
 *  ********************************************************************
 *  FOR MORE DETAILS ON THE BOOTSTRAP METHODS (INCLUDING EXAMPLES), SEE
 *  JS Hub, BL de Groot, D van der Spoel
 *  g_wham - A free weighted histogram analysis implementation including
 *  robust error and autocorrelation estimates,
 *  J Chem Theory Comput, 6(12), 3713-3720 (2010)
 *  ********************************************************************
 */
enum {
    bsMethod_unknown, bsMethod_BayesianHist, bsMethod_hist,
    bsMethod_traj, bsMethod_trajGauss
};


//! Parameters of the umbrella potentials
typedef struct
{
    /*!
     * \name Using umbrella pull code since gromacs 4.x
     */
    /*!\{*/
    int      npullcrds_tot; //!< nr of pull coordinates in tpr file
    int      npullcrds;     //!< nr of umbrella pull coordinates for reading
    int      pull_geometry; //!< such as distance, direction
    ivec     pull_dim;      //!< pull dimension with geometry distance
    int      pull_ndim;     //!< nr of pull_dim != 0
    gmx_bool bPrintRef;     //!< Coordinates of reference groups written to pullx.xvg ?
    gmx_bool bPrintComp;    //!< Components of pull distance written to pullx.xvg ?
    real    *k;             //!< force constants in tpr file
    real    *init_dist;     //!< reference displacements
    real    *umbInitDist;   //!< reference displacement in umbrella direction
    /*!\}*/
    /*!
     * \name Using PDO files common until gromacs 3.x
     */
    /*!\{*/
    int    nSkip;
    char   Reference[256];
    int    nPull;
    int    nDim;
    ivec   Dims;
    char   PullName[4][256];
    double UmbPos[4][3];
    double UmbCons[4][3];
    /*!\}*/
} t_UmbrellaHeader;

//! Data in the umbrella histograms
typedef struct
{
    int      nPull;       //!< nr of pull groups in this pdo or pullf/x file
    double **Histo;       //!< nPull histograms
    double **cum;         //!< nPull cumulative distribution functions
    int      nBin;        //!< nr of bins. identical to opt->bins
    double  *k;           //!< force constants for the nPull groups
    double  *pos;         //!< umbrella positions for the nPull groups
    double  *z;           //!< z=(-Fi/kT) for the nPull groups. These values are iteratively computed during wham
    int     *N;           //!< nr of data points in nPull histograms.
    int     *Ntot;        //!< also nr of data points. N and Ntot only differ if bHistEq==TRUE

    /*! \brief  g = 1 + 2*tau[int]/dt where tau is the integrated autocorrelation time.
     *
     * Compare, e.g. Ferrenberg/Swendsen, PRL 63:1195 (1989),
     * Kumar et al, J Comp Chem 13, 1011-1021 (1992), eq. 28
     */
    double *g;
    double *tau;         //!< intetrated autocorrelation time (IACT)
    double *tausmooth;   //!< smoothed IACT

    double  dt;          //!< timestep in the input data. Can be adapted with g_wham option -dt

    /*! \brief TRUE, if any data point of the histogram is within min and max, otherwise FALSE */
    gmx_bool **bContrib;
    real     **ztime;     //!< input data z(t) as a function of time. Required to compute ACTs

    /*! \brief average force estimated from average displacement, fAv=dzAv*k
     *
     *  Used for integration to guess the potential.
     */
    real   *forceAv;
    real   *aver;         //!< average of histograms
    real   *sigma;        //!< stddev of histograms
    double *bsWeight;     //!< for bootstrapping complete histograms with continuous weights
} t_UmbrellaWindow;

//! Selection of pull groups to be used in WHAM (one structure for each tpr file)
typedef struct
{
    int       n;         //!< total nr of pull groups in this tpr file
    int       nUse;      //!< nr of pull groups used
    gmx_bool *bUse;      //!< boolean array of size n. =1 if used, =0 if not
} t_groupselection;

//! Parameters of WHAM
typedef struct
{
    /*!
     * \name Input stuff
     */
    /*!\{*/
    const char       *fnTpr, *fnPullf, *fnGroupsel;
    const char       *fnPdo, *fnPullx;            //!< file names of input
    gmx_bool          bTpr, bPullf, bPdo, bPullx; //!< input file types given?
    real              tmin, tmax, dt;             //!< only read input within tmin and tmax with dt

    gmx_bool          bInitPotByIntegration;      //!< before WHAM, guess potential by force integration. Yields 1.5 to 2 times faster convergence
    int               stepUpdateContrib;          //!< update contribution table every ... iterations. Accelerates WHAM.
    int               nGroupsel;                  //!< if >0: use only certain group in WHAM, if ==0: use all groups
    t_groupselection *groupsel;                   //!< for each tpr file: which pull groups to use in WHAM?
    /*!\}*/
    /*!
     * \name Basic WHAM options
     */
    /*!\{*/
    int      bins;                   //!< nr of bins, min, max, and dz of profile
    real     min, max, dz;
    real     Temperature, Tolerance; //!< temperature, converged when probability changes less than Tolerance
    gmx_bool bCycl;                  //!< generate cyclic (periodic) PMF
    /*!\}*/
    /*!
     * \name Output control
     */
    /*!\{*/
    gmx_bool bLog;                   //!< energy output (instead of probability) for profile
    int      unit;                   //!< unit for PMF output kJ/mol or kT or kCal/mol
    gmx_bool bSym;                   //!< symmetrize PMF around z=0 after WHAM, useful for membranes etc.
    /*! \brief after wham, set prof to zero at this z-position.
     * When bootstrapping, set zProf0 to a "stable" reference position.
     */
    real         zProf0;
    gmx_bool     bProf0Set;              //!< setting profile to 0 at zProf0?

    gmx_bool     bBoundsOnly, bHistOnly; //!< determine min and max, or write histograms and exit
    gmx_bool     bAuto;                  //!< determine min and max automatically but do not exit

    gmx_bool     verbose;                //!< more noisy wham mode
    int          stepchange;             //!< print maximum change in prof after how many interations
    output_env_t oenv;                   //!< xvgr options
    /*!\}*/
    /*!
     * \name Autocorrelation stuff
     */
    /*!\{*/
    gmx_bool bTauIntGiven, bCalcTauInt; //!< IACT given or should be calculated?
    real     sigSmoothIact;             //!< sigma of Gaussian to smooth ACTs
    gmx_bool bAllowReduceIact;          //!< Allow to reduce ACTs during smoothing. Otherwise ACT are only increased during smoothing
    real     acTrestart;                //!< when computing ACT, time between restarting points

    /* \brief Enforce the same weight for each umbella window, that is
     *  calculate with the same number of data points for
     *  each window. That can be reasonable, if the histograms
     *  have different length, but due to autocorrelation,
     *  a longer simulation should not have larger weightin wham.
     */
    gmx_bool bHistEq;
    /*!\}*/

    /*!
     * \name Bootstrapping stuff
     */
    /*!\{*/
    int nBootStrap;              //!< nr of bootstraps (50 is usually enough)

    /* \brief bootstrap method
     *
     * if == bsMethod_hist, consider complete histograms as independent
     * data points and, hence, only mix complete histograms.
     * if == bsMethod_BayesianHist, consider complete histograms
     * as independent data points, but assign random weights
     * to the histograms during the bootstrapping ("Bayesian bootstrap")
     * In case of long correlations (e.g., inside a channel), these
     * will yield a more realistic error.
     * if == bsMethod_traj(Gauss), generate synthetic histograms
     * for each given
     * histogram by generating an autocorrelated random sequence
     * that is distributed according to the respective given
     * histogram. With bsMethod_trajGauss, bootstrap from a Gaussian
     * (instead of from the umbrella histogram) to generate a new
     * histogram.
     */
    int bsMethod;

    /* \brief  autocorrelation time (ACT) used to generate synthetic histograms. If ==0, use calculated ACF */
    real tauBootStrap;

    /* \brief when mixing histograms, mix only histograms withing blocks
              long the reaction coordinate xi. Avoids gaps along xi. */
    int histBootStrapBlockLength;

    int bsSeed;                    //!< random seed for bootstrapping

    /* \brief Write cumulative distribution functions (CDFs) of histograms
              and write the generated histograms for each bootstrap */
    gmx_bool bs_verbose;
    /*!\}*/
    /*!
     * \name tabulated umbrella potential stuff
     */
    /*!\{*/
    gmx_bool  bTab;
    double   *tabX, *tabY, tabMin, tabMax, tabDz;
    int       tabNbins;
    /*!\}*/
    gmx_rng_t rng;                  //!< gromacs random number generator
} t_UmbrellaOptions;

//! Make an umbrella window (may contain several histograms)
t_UmbrellaWindow * initUmbrellaWindows(int nwin)
{
    t_UmbrellaWindow *win;
    int               i;
    snew(win, nwin);
    for (i = 0; i < nwin; i++)
    {
        win[i].Histo    = win[i].cum  = 0;
        win[i].k        = win[i].pos  = win[i].z = 0;
        win[i].N        = win[i].Ntot = 0;
        win[i].g        = win[i].tau  = win[i].tausmooth = 0;
        win[i].bContrib = 0;
        win[i].ztime    = 0;
        win[i].forceAv  = 0;
        win[i].aver     = win[i].sigma = 0;
        win[i].bsWeight = 0;
    }
    return win;
}

//! Delete an umbrella window (may contain several histograms)
void freeUmbrellaWindows(t_UmbrellaWindow *win, int nwin)
{
    int i, j;
    for (i = 0; i < nwin; i++)
    {
        if (win[i].Histo)
        {
            for (j = 0; j < win[i].nPull; j++)
            {
                sfree(win[i].Histo[j]);
            }
        }
        if (win[i].cum)
        {
            for (j = 0; j < win[i].nPull; j++)
            {
                sfree(win[i].cum[j]);
            }
        }
        if (win[i].bContrib)
        {
            for (j = 0; j < win[i].nPull; j++)
            {
                sfree(win[i].bContrib[j]);
            }
        }
        sfree(win[i].Histo);
        sfree(win[i].cum);
        sfree(win[i].k);
        sfree(win[i].pos);
        sfree(win[i].z);
        sfree(win[i].N);
        sfree(win[i].Ntot);
        sfree(win[i].g);
        sfree(win[i].tau);
        sfree(win[i].tausmooth);
        sfree(win[i].bContrib);
        sfree(win[i].ztime);
        sfree(win[i].forceAv);
        sfree(win[i].aver);
        sfree(win[i].sigma);
        sfree(win[i].bsWeight);
    }
    sfree(win);
}

/*! \brief
 * Read and setup tabulated umbrella potential
 */
void setup_tab(const char *fn, t_UmbrellaOptions *opt)
{
    int      i, ny, nl;
    double **y;

    printf("Setting up tabulated potential from file %s\n", fn);
    nl            = read_xvg(fn, &y, &ny);
    opt->tabNbins = nl;
    if (ny != 2)
    {
        gmx_fatal(FARGS, "Found %d columns in %s. Expected 2.\n", ny, fn);
    }
    opt->tabMin = y[0][0];
    opt->tabMax = y[0][nl-1];
    opt->tabDz  = (opt->tabMax-opt->tabMin)/(nl-1);
    if (opt->tabDz <= 0)
    {
        gmx_fatal(FARGS, "The tabulated potential in %s must be provided in \n"
                  "ascending z-direction", fn);
    }
    for (i = 0; i < nl-1; i++)
    {
        if  (fabs(y[0][i+1]-y[0][i]-opt->tabDz) > opt->tabDz/1e6)
        {
            gmx_fatal(FARGS, "z-values in %s are not equally spaced.\n", ny, fn);
        }
    }
    snew(opt->tabY, nl);
    snew(opt->tabX, nl);
    for (i = 0; i < nl; i++)
    {
        opt->tabX[i] = y[0][i];
        opt->tabY[i] = y[1][i];
    }
    printf("Found equally spaced tabulated potential from %g to %g, spacing %g\n",
           opt->tabMin, opt->tabMax, opt->tabDz);
}

//! Read the header of an PDO file (position, force const, nr of groups)
void read_pdo_header(FILE * file, t_UmbrellaHeader * header, t_UmbrellaOptions *opt)
{
    char               line[2048];
    char               Buffer0[256], Buffer1[256], Buffer2[256], Buffer3[256], Buffer4[256];
    int                i;
    std::istringstream ist;

    /*  line 1 */
    if (fgets(line, 2048, file) == NULL)
    {
        gmx_fatal(FARGS, "Error reading header from pdo file\n");
    }
    ist.str(line);
    ist >> Buffer0 >> Buffer1 >> Buffer2;
    if (strcmp(Buffer1, "UMBRELLA"))
    {
        gmx_fatal(FARGS, "This does not appear to be a valid pdo file. Found %s, expected %s\n"
                  "(Found in first line: `%s')\n",
                  Buffer1, "UMBRELLA", line);
    }
    if (strcmp(Buffer2, "3.0"))
    {
        gmx_fatal(FARGS, "This does not appear to be a version 3.0 pdo file");
    }

    /*  line 2 */
    if (fgets(line, 2048, file) == NULL)
    {
        gmx_fatal(FARGS, "Error reading header from pdo file\n");
    }
    ist.str(line);
    ist >> Buffer0 >> Buffer1 >> Buffer2 >> header->Dims[0] >> header->Dims[1] >> header->Dims[2];
    /* printf("%d %d %d\n", header->Dims[0],header->Dims[1],header->Dims[2]); */

    header->nDim = header->Dims[0] + header->Dims[1] + header->Dims[2];
    if (header->nDim != 1)
    {
        gmx_fatal(FARGS, "Currently only supports one dimension");
    }

    /* line3 */
    if (fgets(line, 2048, file) == NULL)
    {
        gmx_fatal(FARGS, "Error reading header from pdo file\n");
    }
    ist.str(line);
    ist >> Buffer0 >> Buffer1 >> header->nSkip;

    /* line 4 */
    if (fgets(line, 2048, file) == NULL)
    {
        gmx_fatal(FARGS, "Error reading header from pdo file\n");
    }
    ist.str(line);
    ist >> Buffer0 >> Buffer1 >> Buffer2 >> header->Reference;

    /* line 5 */
    if (fgets(line, 2048, file) == NULL)
    {
        gmx_fatal(FARGS, "Error reading header from pdo file\n");
    }
    ist.str(line);
    ist >> Buffer0 >> Buffer1 >> Buffer2 >> Buffer3 >> Buffer4 >> header->nPull;

    if (opt->verbose)
    {
        printf("\tFound nPull=%d , nSkip=%d, ref=%s\n", header->nPull, header->nSkip,
               header->Reference);
    }

    for (i = 0; i < header->nPull; ++i)
    {
        if (fgets(line, 2048, file) == NULL)
        {
            gmx_fatal(FARGS, "Error reading header from pdo file\n");
        }
        ist.str(line);
        ist >> Buffer0 >> Buffer1 >> Buffer2 >> header->PullName[i];
        ist >> Buffer0 >> Buffer1 >> header->UmbPos[i][0];
        ist >> Buffer0 >> Buffer1 >> header->UmbCons[i][0];

        if (opt->verbose)
        {
            printf("\tpullgroup %d, pullname = %s, UmbPos = %g, UmbConst = %g\n",
                   i, header->PullName[i], header->UmbPos[i][0], header->UmbCons[i][0]);
        }
    }

    if (fgets(line, 2048, file) == NULL)
    {
        gmx_fatal(FARGS, "Cannot read from file\n");
    }
    ist.str(line);
    ist >> Buffer3;
    if (strcmp(Buffer3, "#####") != 0)
    {
        gmx_fatal(FARGS, "Expected '#####', found %s. Hick.\n", Buffer3);
    }
}

//! smarter fgets
static char *fgets3(FILE *fp, char ptr[], int *len)
{
    char *p;
    int   slen;

    if (fgets(ptr, *len-1, fp) == NULL)
    {
        return NULL;
    }
    p = ptr;
    while ((strchr(ptr, '\n') == NULL) && (!feof(fp)))
    {
        /* This line is longer than len characters, let's increase len! */
        *len += STRLEN;
        p    += STRLEN;
        srenew(ptr, *len);
        if (fgets(p-1, STRLEN, fp) == NULL)
        {
            break;
        }
    }
    slen = strlen(ptr);
    if (ptr[slen-1] == '\n')
    {
        ptr[slen-1] = '\0';
    }

    return ptr;
}

/*! \brief Read the data columns of and PDO file.
 *
 *  TO DO: Get rid of the scanf function to avoid the clang warning.
 *         At the moment, this warning is avoided by hiding the format string
 *         the variable fmtlf.
 */
void read_pdo_data(FILE * file, t_UmbrellaHeader * header,
                   int fileno, t_UmbrellaWindow * win,
                   t_UmbrellaOptions *opt,
                   gmx_bool bGetMinMax, real *mintmp, real *maxtmp)
{
    int                i, inttemp, bins, count, ntot;
    real               min, max, minfound = 1e20, maxfound = -1e20;
    double             temp, time, time0 = 0, dt;
    char              *ptr    = 0;
    t_UmbrellaWindow * window = 0;
    gmx_bool           timeok, dt_ok = 1;
    char              *tmpbuf   = 0, fmt[256], fmtign[256], fmtlf[5] = "%lf";
    int                len      = STRLEN, dstep = 1;
    const int          blocklen = 4096;
    int               *lennow   = 0;

    if (!bGetMinMax)
    {
        bins = opt->bins;
        min  = opt->min;
        max  = opt->max;

        window = win+fileno;
        /* Need to alocate memory and set up structure */
        window->nPull = header->nPull;
        window->nBin  = bins;

        snew(window->Histo, window->nPull);
        snew(window->z, window->nPull);
        snew(window->k, window->nPull);
        snew(window->pos, window->nPull);
        snew(window->N, window->nPull);
        snew(window->Ntot, window->nPull);
        snew(window->g, window->nPull);
        snew(window->bsWeight, window->nPull);

        window->bContrib = 0;

        if (opt->bCalcTauInt)
        {
            snew(window->ztime, window->nPull);
        }
        else
        {
            window->ztime = 0;
        }
        snew(lennow, window->nPull);

        for (i = 0; i < window->nPull; ++i)
        {
            window->z[i]        = 1;
            window->bsWeight[i] = 1.;
            snew(window->Histo[i], bins);
            window->k[i]    = header->UmbCons[i][0];
            window->pos[i]  = header->UmbPos[i][0];
            window->N[i]    = 0;
            window->Ntot[i] = 0;
            window->g[i]    = 1.;
            if (opt->bCalcTauInt)
            {
                window->ztime[i] = 0;
            }
        }

        /* Done with setup */
    }
    else
    {
        minfound = 1e20;
        maxfound = -1e20;
        min      = max = bins = 0; /* Get rid of warnings */
    }

    count = 0;
    snew(tmpbuf, len);
    while ( (ptr = fgets3(file, tmpbuf, &len)) != NULL)
    {
        trim(ptr);

        if (ptr[0] == '#' || strlen(ptr) < 2)
        {
            continue;
        }

        /* Initiate format string */
        fmtign[0] = '\0';
        strcat(fmtign, "%*s");

        sscanf(ptr, fmtlf, &time); /* printf("Time %f\n",time); */
        /* Round time to fs */
        time = 1.0/1000*( static_cast<gmx_int64_t> (time*1000+0.5) );

        /* get time step of pdo file */
        if (count == 0)
        {
            time0 = time;
        }
        else if (count == 1)
        {
            dt = time-time0;
            if (opt->dt > 0.0)
            {
                dstep = static_cast<int>(opt->dt/dt+0.5);
                if (dstep == 0)
                {
                    dstep = 1;
                }
            }
            if (!bGetMinMax)
            {
                window->dt = dt*dstep;
            }
        }
        count++;

        dt_ok  = ((count-1)%dstep == 0);
        timeok = (dt_ok && time >= opt->tmin && time <= opt->tmax);
        /* if (opt->verbose)
           printf(" time = %f, (tmin,tmax)=(%e,%e), dt_ok=%d timeok=%d\n",
           time,opt->tmin, opt->tmax, dt_ok,timeok); */

        if (timeok)
        {
            for (i = 0; i < header->nPull; ++i)
            {
                strcpy(fmt, fmtign);
                strcat(fmt, "%lf");      /* Creating a format stings such as "%*s...%*s%lf" */
                strcat(fmtign, "%*s");   /* ignoring one more entry in the next loop */
                if (sscanf(ptr, fmt, &temp))
                {
                    temp += header->UmbPos[i][0];
                    if (bGetMinMax)
                    {
                        if (temp < minfound)
                        {
                            minfound = temp;
                        }
                        if (temp > maxfound)
                        {
                            maxfound = temp;
                        }
                    }
                    else
                    {
                        if (opt->bCalcTauInt)
                        {
                            /* save time series for autocorrelation analysis */
                            ntot = window->Ntot[i];
                            if (ntot >= lennow[i])
                            {
                                lennow[i] += blocklen;
                                srenew(window->ztime[i], lennow[i]);
                            }
                            window->ztime[i][ntot] = temp;
                        }

                        temp -= min;
                        temp /= (max-min);
                        temp *= bins;
                        temp  = floor(temp);

                        inttemp = static_cast<int> (temp);
                        if (opt->bCycl)
                        {
                            if (inttemp < 0)
                            {
                                inttemp += bins;
                            }
                            else if (inttemp >= bins)
                            {
                                inttemp -= bins;
                            }
                        }

                        if (inttemp >= 0 && inttemp < bins)
                        {
                            window->Histo[i][inttemp] += 1.;
                            window->N[i]++;
                        }
                        window->Ntot[i]++;
                    }
                }
            }
        }
        if (time > opt->tmax)
        {
            if (opt->verbose)
            {
                printf("time %f larger than tmax %f, stop reading pdo file\n", time, opt->tmax);
            }
            break;
        }
    }

    if (bGetMinMax)
    {
        *mintmp = minfound;
        *maxtmp = maxfound;
    }

    sfree(lennow);
    sfree(tmpbuf);
}

/*! \brief Set identical weights for all histograms
 *
 * Normally, the weight is given by the number data points in each
 * histogram, together with the autocorrelation time. This can be overwritten
 * by this routine (not recommended). Since we now support autocorrelations, it is better to set
 * an appropriate autocorrelation times instead of using this function.
 */
void enforceEqualWeights(t_UmbrellaWindow * window, int nWindows)
{
    int    i, k, j, NEnforced;
    double ratio;

    NEnforced = window[0].Ntot[0];
    printf("\nFound -hist-eq. Enforcing equal weights for all histograms, \ni.e. doing a "
           "non-weighted histogram analysis method. Ndata = %d\n", NEnforced);
    /* enforce all histograms to have the same weight as the very first histogram */

    for (j = 0; j < nWindows; ++j)
    {
        for (k = 0; k < window[j].nPull; ++k)
        {
            ratio = 1.0*NEnforced/window[j].Ntot[k];
            for (i = 0; i < window[0].nBin; ++i)
            {
                window[j].Histo[k][i] *= ratio;
            }
            window[j].N[k] = static_cast<int>(ratio*window[j].N[k] + 0.5);
        }
    }
}

/*! \brief Simple linear interpolation between two given tabulated points
 */
double tabulated_pot(double dist, t_UmbrellaOptions *opt)
{
    int    jl, ju;
    double pl, pu, dz, dp;

    jl = static_cast<int> (floor((dist-opt->tabMin)/opt->tabDz));
    ju = jl+1;
    if (jl < 0 || ju >= opt->tabNbins)
    {
        gmx_fatal(FARGS, "Distance %f out of bounds of tabulated potential (jl=%d, ju=%d).\n"
                  "Provide an extended table.", dist, jl, ju);
    }
    pl = opt->tabY[jl];
    pu = opt->tabY[ju];
    dz = dist-opt->tabX[jl];
    dp = (pu-pl)*dz/opt->tabDz;
    return pl+dp;
}


/*! \brief
 * Check which bins substiantially contribute (accelerates WHAM)
 *
 * Don't worry, that routine does not mean we compute the PMF in limited precision.
 * After rapid convergence (using only substiantal contributions), we always switch to
 * full precision.
 */
void setup_acc_wham(double *profile, t_UmbrellaWindow * window, int nWindows,
                    t_UmbrellaOptions *opt)
{
    int           i, j, k, nGrptot = 0, nContrib = 0, nTot = 0;
    double        U, min = opt->min, dz = opt->dz, temp, ztot_half, distance, ztot, contrib1, contrib2;
    gmx_bool      bAnyContrib;
    static int    bFirst = 1;
    static double wham_contrib_lim;

    if (bFirst)
    {
        for (i = 0; i < nWindows; ++i)
        {
            nGrptot += window[i].nPull;
        }
        wham_contrib_lim = opt->Tolerance/nGrptot;
    }

    ztot      = opt->max-opt->min;
    ztot_half = ztot/2;

    for (i = 0; i < nWindows; ++i)
    {
        if (!window[i].bContrib)
        {
            snew(window[i].bContrib, window[i].nPull);
        }
        for (j = 0; j < window[i].nPull; ++j)
        {
            if (!window[i].bContrib[j])
            {
                snew(window[i].bContrib[j], opt->bins);
            }
            bAnyContrib = FALSE;
            for (k = 0; k < opt->bins; ++k)
            {
                temp     = (1.0*k+0.5)*dz+min;
                distance = temp - window[i].pos[j];   /* distance to umbrella center */
                if (opt->bCycl)
                {                                     /* in cyclic wham:             */
                    if (distance > ztot_half)         /*    |distance| < ztot_half   */
                    {
                        distance -= ztot;
                    }
                    else if (distance < -ztot_half)
                    {
                        distance += ztot;
                    }
                }
                /* Note: there are two contributions to bin k in the wham equations:
                   i)  N[j]*exp(- U/(8.314e-3*opt->Temperature) + window[i].z[j])
                   ii) exp(- U/(8.314e-3*opt->Temperature))
                   where U is the umbrella potential
                   If any of these number is larger wham_contrib_lim, I set contrib=TRUE
                 */

                if (!opt->bTab)
                {
                    U = 0.5*window[i].k[j]*sqr(distance);       /* harmonic potential assumed. */
                }
                else
                {
                    U = tabulated_pot(distance, opt);            /* Use tabulated potential     */
                }
                contrib1                 = profile[k]*exp(-U/(8.314e-3*opt->Temperature));
                contrib2                 = window[i].N[j]*exp(-U/(8.314e-3*opt->Temperature) + window[i].z[j]);
                window[i].bContrib[j][k] = (contrib1 > wham_contrib_lim || contrib2 > wham_contrib_lim);
                bAnyContrib              = (bAnyContrib | window[i].bContrib[j][k]);
                if (window[i].bContrib[j][k])
                {
                    nContrib++;
                }
                nTot++;
            }
            /* If this histo is far outside min and max all bContrib may be FALSE,
               causing a floating point exception later on. To avoid that, switch
               them all to true.*/
            if (!bAnyContrib)
            {
                for (k = 0; k < opt->bins; ++k)
                {
                    window[i].bContrib[j][k] = TRUE;
                }
            }
        }
    }
    if (bFirst)
    {
        printf("Initialized rapid wham stuff (contrib tolerance %g)\n"
               "Evaluating only %d of %d expressions.\n\n", wham_contrib_lim, nContrib, nTot);
    }

    if (opt->verbose)
    {
        printf("Updated rapid wham stuff. (evaluating only %d of %d contributions)\n",
               nContrib, nTot);
    }
    bFirst = 0;
}

//! Compute the PMF (one of the two main WHAM routines)
void calc_profile(double *profile, t_UmbrellaWindow * window, int nWindows,
                  t_UmbrellaOptions *opt, gmx_bool bExact)
{
    double ztot_half, ztot, min = opt->min, dz = opt->dz;

    ztot      = opt->max-opt->min;
    ztot_half = ztot/2;

#pragma omp parallel
    {
        int nthreads  = gmx_omp_get_max_threads();
        int thread_id = gmx_omp_get_thread_num();
        int i;
        int i0        = thread_id*opt->bins/nthreads;
        int i1        = std::min(opt->bins, ((thread_id+1)*opt->bins)/nthreads);

        for (i = i0; i < i1; ++i)
        {
            int    j, k;
            double num, denom, invg, temp = 0, distance, U = 0;
            num = denom = 0.;
            for (j = 0; j < nWindows; ++j)
            {
                for (k = 0; k < window[j].nPull; ++k)
                {
                    invg = 1.0/window[j].g[k] * window[j].bsWeight[k];
                    temp = (1.0*i+0.5)*dz+min;
                    num += invg*window[j].Histo[k][i];

                    if (!(bExact || window[j].bContrib[k][i]))
                    {
                        continue;
                    }
                    distance = temp - window[j].pos[k];   /* distance to umbrella center */
                    if (opt->bCycl)
                    {                                     /* in cyclic wham:             */
                        if (distance > ztot_half)         /*    |distance| < ztot_half   */
                        {
                            distance -= ztot;
                        }
                        else if (distance < -ztot_half)
                        {
                            distance += ztot;
                        }
                    }

                    if (!opt->bTab)
                    {
                        U = 0.5*window[j].k[k]*sqr(distance);       /* harmonic potential assumed. */
                    }
                    else
                    {
                        U = tabulated_pot(distance, opt);            /* Use tabulated potential     */
                    }
                    denom += invg*window[j].N[k]*exp(-U/(8.314e-3*opt->Temperature) + window[j].z[k]);
                }
            }
            profile[i] = num/denom;
        }
    }
}

//! Compute the free energy offsets z (one of the two main WHAM routines)
double calc_z(double * profile, t_UmbrellaWindow * window, int nWindows,
              t_UmbrellaOptions *opt, gmx_bool bExact)
{
    double min     = opt->min, dz = opt->dz, ztot_half, ztot;
    double maxglob = -1e20;

    ztot      = opt->max-opt->min;
    ztot_half = ztot/2;

#pragma omp parallel
    {
        int    nthreads  = gmx_omp_get_max_threads();
        int    thread_id = gmx_omp_get_thread_num();
        int    i;
        int    i0        = thread_id*nWindows/nthreads;
        int    i1        = std::min(nWindows, ((thread_id+1)*nWindows)/nthreads);
        double maxloc    = -1e20;

        for (i = i0; i < i1; ++i)
        {
            double total     = 0, temp, distance, U = 0;
            int    j, k;

            for (j = 0; j < window[i].nPull; ++j)
            {
                total = 0;
                for (k = 0; k < window[i].nBin; ++k)
                {
                    if (!(bExact || window[i].bContrib[j][k]))
                    {
                        continue;
                    }
                    temp     = (1.0*k+0.5)*dz+min;
                    distance = temp - window[i].pos[j];   /* distance to umbrella center */
                    if (opt->bCycl)
                    {                                     /* in cyclic wham:             */
                        if (distance > ztot_half)         /*    |distance| < ztot_half   */
                        {
                            distance -= ztot;
                        }
                        else if (distance < -ztot_half)
                        {
                            distance += ztot;
                        }
                    }

                    if (!opt->bTab)
                    {
                        U = 0.5*window[i].k[j]*sqr(distance);       /* harmonic potential assumed. */
                    }
                    else
                    {
                        U = tabulated_pot(distance, opt);            /* Use tabulated potential     */
                    }
                    total += profile[k]*exp(-U/(8.314e-3*opt->Temperature));
                }
                /* Avoid floating point exception if window is far outside min and max */
                if (total != 0.0)
                {
                    total = -log(total);
                }
                else
                {
                    total = 1000.0;
                }
                temp = fabs(total - window[i].z[j]);
                if (temp > maxloc)
                {
                    maxloc = temp;
                }
                window[i].z[j] = total;
            }
        }
        /* Now get maximum maxloc from the threads and put in maxglob */
        if (maxloc > maxglob)
        {
#pragma omp critical
            {
                if (maxloc > maxglob)
                {
                    maxglob = maxloc;
                }
            }
        }
    }

    return maxglob;
}

//! Make PMF symmetric around 0 (useful e.g. for membranes)
void symmetrizeProfile(double* profile, t_UmbrellaOptions *opt)
{
    int     i, j, bins = opt->bins;
    double *prof2, min = opt->min, max = opt->max, dz = opt->dz, zsym, deltaz, profsym;
    double  z, z1;

    if (min > 0. || max < 0.)
    {
        gmx_fatal(FARGS, "Cannot symmetrize profile around z=0 with min=%f and max=%f\n",
                  opt->min, opt->max);
    }

    snew(prof2, bins);

    for (i = 0; i < bins; i++)
    {
        z    = min+(i+0.5)*dz;
        zsym = -z;
        /* bin left of zsym */
        j = static_cast<int> (floor((zsym-min)/dz-0.5));
        if (j >= 0 && (j+1) < bins)
        {
            /* interpolate profile linearly between bins j and j+1 */
            z1      = min+(j+0.5)*dz;
            deltaz  = zsym-z1;
            profsym = profile[j] + (profile[j+1]-profile[j])/dz*deltaz;
            /* average between left and right */
            prof2[i] = 0.5*(profsym+profile[i]);
        }
        else
        {
            prof2[i] = profile[i];
        }
    }

    memcpy(profile, prof2, bins*sizeof(double));
    sfree(prof2);
}

//! Set energy unit (kJ/mol,kT,kCal/mol) and set it to zero at opt->zProf0
void prof_normalization_and_unit(double * profile, t_UmbrellaOptions *opt)
{
    int    i, bins, imin;
    double unit_factor = 1., R_MolarGasConst, diff;

    R_MolarGasConst = 8.314472e-3; /* in kJ/(mol*K) */
    bins            = opt->bins;

    /* Not log? Nothing to do! */
    if (!opt->bLog)
    {
        return;
    }

    /* Get profile in units of kT, kJ/mol, or kCal/mol */
    if (opt->unit == en_kT)
    {
        unit_factor = 1.0;
    }
    else if (opt->unit == en_kJ)
    {
        unit_factor = R_MolarGasConst*opt->Temperature;
    }
    else if (opt->unit == en_kCal)
    {
        unit_factor = R_MolarGasConst*opt->Temperature/4.1868;
    }
    else
    {
        gmx_fatal(FARGS, "Sorry, I don't know this energy unit.");
    }

    for (i = 0; i < bins; i++)
    {
        if (profile[i] > 0.0)
        {
            profile[i] = -log(profile[i])*unit_factor;
        }
    }

    /* shift to zero at z=opt->zProf0 */
    if (!opt->bProf0Set)
    {
        diff = profile[0];
    }
    else
    {
        /* Get bin with shortest distance to opt->zProf0
           (-0.5 from bin position and +0.5 from rounding cancel) */
        imin = static_cast<int>((opt->zProf0-opt->min)/opt->dz);
        if (imin < 0)
        {
            imin = 0;
        }
        else if (imin >= bins)
        {
            imin = bins-1;
        }
        diff = profile[imin];
    }

    /* Shift to zero */
    for (i = 0; i < bins; i++)
    {
        profile[i] -= diff;
    }
}

//! Make an array of random integers (used for bootstrapping)
void getRandomIntArray(int nPull, int blockLength, int* randomArray, gmx_rng_t rng)
{
    int ipull, blockBase, nr, ipullRandom;

    if (blockLength == 0)
    {
        blockLength = nPull;
    }

    for (ipull = 0; ipull < nPull; ipull++)
    {
        blockBase = (ipull/blockLength)*blockLength;
        do
        {      /* make sure nothing bad happens in the last block */
            nr          = static_cast<int>(gmx_rng_uniform_real(rng)*blockLength);
            ipullRandom = blockBase + nr;
        }
        while (ipullRandom >= nPull);
        if (ipullRandom < 0 || ipullRandom >= nPull)
        {
            gmx_fatal(FARGS, "Ups, random iWin = %d, nPull = %d, nr = %d, "
                      "blockLength = %d, blockBase = %d\n",
                      ipullRandom, nPull, nr, blockLength, blockBase);
        }
        randomArray[ipull] = ipullRandom;
    }
    /*for (ipull=0; ipull<nPull; ipull++)
       printf("%d ",randomArray[ipull]); printf("\n"); */
}

/*! \brief Set pull group information of a synthetic histogram
 *
 * This is used when bootstapping new trajectories and thereby create new histogtrams,
 * but it is not required if we bootstrap complete histograms.
 */
void copy_pullgrp_to_synthwindow(t_UmbrellaWindow *synthWindow,
                                 t_UmbrellaWindow *thisWindow, int pullid)
{
    synthWindow->N       [0] = thisWindow->N        [pullid];
    synthWindow->Histo   [0] = thisWindow->Histo    [pullid];
    synthWindow->pos     [0] = thisWindow->pos      [pullid];
    synthWindow->z       [0] = thisWindow->z        [pullid];
    synthWindow->k       [0] = thisWindow->k        [pullid];
    synthWindow->bContrib[0] = thisWindow->bContrib [pullid];
    synthWindow->g       [0] = thisWindow->g        [pullid];
    synthWindow->bsWeight[0] = thisWindow->bsWeight [pullid];
}

/*! \brief Calculate cumulative distribution function of of all histograms.
 *
 * This allow to create random number sequences
 * which are distributed according to the histograms. Required to generate
 * the "synthetic" histograms for the Bootstrap method
 */
void calc_cumulatives(t_UmbrellaWindow *window, int nWindows,
                      t_UmbrellaOptions *opt, const char *fnhist)
{
    int    i, j, k, nbin;
    double last;
    char  *fn = 0, *buf = 0;
    FILE  *fp = 0;

    if (opt->bs_verbose)
    {
        snew(fn, strlen(fnhist)+10);
        snew(buf, strlen(fnhist)+10);
        sprintf(fn, "%s_cumul.xvg", strncpy(buf, fnhist, strlen(fnhist)-4));
        fp = xvgropen(fn, "CDFs of umbrella windows", xlabel, "CDF", opt->oenv);
    }

    nbin = opt->bins;
    for (i = 0; i < nWindows; i++)
    {
        snew(window[i].cum, window[i].nPull);
        for (j = 0; j < window[i].nPull; j++)
        {
            snew(window[i].cum[j], nbin+1);
            window[i].cum[j][0] = 0.;
            for (k = 1; k <= nbin; k++)
            {
                window[i].cum[j][k] = window[i].cum[j][k-1]+window[i].Histo[j][k-1];
            }

            /* normalize CDFs. Ensure cum[nbin]==1 */
            last = window[i].cum[j][nbin];
            for (k = 0; k <= nbin; k++)
            {
                window[i].cum[j][k] /= last;
            }
        }
    }

    printf("Cumulative distriubtion functions of all histograms created.\n");
    if (opt->bs_verbose)
    {
        for (k = 0; k <= nbin; k++)
        {
            fprintf(fp, "%g\t", opt->min+k*opt->dz);
            for (i = 0; i < nWindows; i++)
            {
                for (j = 0; j < window[i].nPull; j++)
                {
                    fprintf(fp, "%g\t", window[i].cum[j][k]);
                }
            }
            fprintf(fp, "\n");
        }
        printf("Wrote cumulative distribution functions to %s\n", fn);
        xvgrclose(fp);
        sfree(fn);
        sfree(buf);
    }
}


/*! \brief Return j such that xx[j] <= x < xx[j+1]
 *
 *  This is used to generate a random sequence distributed according to a histogram
 */
void searchCumulative(double xx[], int n, double x, int *j)
{
    int ju, jm, jl;

    jl = -1;
    ju = n;
    while (ju-jl > 1)
    {
        jm = (ju+jl) >> 1;
        if (x >= xx[jm])
        {
            jl = jm;
        }
        else
        {
            ju = jm;
        }
    }
    if (x == xx[0])
    {
        *j = 0;
    }
    else if (x == xx[n-1])
    {
        *j = n-2;
    }
    else
    {
        *j = jl;
    }
}

//! Bootstrap new trajectories and thereby generate new (bootstrapped) histograms
void create_synthetic_histo(t_UmbrellaWindow *synthWindow, t_UmbrellaWindow *thisWindow,
                            int pullid, t_UmbrellaOptions *opt)
{
    int    N, i, nbins, r_index, ibin;
    double r, tausteps = 0.0, a, ap, dt, x, invsqrt2, g, y, sig = 0., z, mu = 0.;
    char   errstr[1024];

    N     = thisWindow->N[pullid];
    dt    = thisWindow->dt;
    nbins = thisWindow->nBin;

    /* tau = autocorrelation time */
    if (opt->tauBootStrap > 0.0)
    {
        tausteps = opt->tauBootStrap/dt;
    }
    else if (opt->bTauIntGiven || opt->bCalcTauInt)
    {
        /* calc tausteps from g=1+2tausteps */
        g        = thisWindow->g[pullid];
        tausteps = (g-1)/2;
    }
    else
    {
        sprintf(errstr,
                "When generating hypothetical trajctories from given umbrella histograms,\n"
                "autocorrelation times (ACTs) are required. Otherwise the statistical error\n"
                "cannot be predicted. You have 3 options:\n"
                "1) Make g_wham estimate the ACTs (options -ac and -acsig).\n"
                "2) Calculate the ACTs by yourself (e.g. with g_analyze) and provide them\n");
        strcat(errstr,
               "   with option -iiact for all umbrella windows.\n"
               "3) If all ACTs are identical and know, you can define them with -bs-tau.\n"
               "   Use option (3) only if you are sure what you're doing, you may severely\n"
               "   underestimate the error if a too small ACT is given.\n");
        gmx_fatal(FARGS, errstr);
    }

    synthWindow->N       [0] = N;
    synthWindow->pos     [0] = thisWindow->pos[pullid];
    synthWindow->z       [0] = thisWindow->z[pullid];
    synthWindow->k       [0] = thisWindow->k[pullid];
    synthWindow->bContrib[0] = thisWindow->bContrib[pullid];
    synthWindow->g       [0] = thisWindow->g       [pullid];
    synthWindow->bsWeight[0] = thisWindow->bsWeight[pullid];

    for (i = 0; i < nbins; i++)
    {
        synthWindow->Histo[0][i] = 0.;
    }

    if (opt->bsMethod == bsMethod_trajGauss)
    {
        sig = thisWindow->sigma [pullid];
        mu  = thisWindow->aver  [pullid];
    }

    /* Genrate autocorrelated Gaussian random variable with autocorrelation time tau
       Use the following:
       If x and y are random numbers from N(0,1) (Gaussian with average 0 and sigma=1),
       then
       z = a*x + sqrt(1-a^2)*y
       is also from N(0,1), and cov(z,x) = a. Thus, by gerenating a sequence
       x' = a*x + sqrt(1-a^2)*y, the sequnce x(t) is from N(0,1) and has an autocorrelation
       function
       C(t) = exp(-t/tau) with tau=-1/ln(a)

       Then, use error function to turn the Gaussian random variable into a uniformly
       distributed one in [0,1]. Eventually, use cumulative distribution function of
       histogram to get random variables distributed according to histogram.
       Note: The ACT of the flat distribution and of the generated histogram is not
       100% exactly tau, but near tau (my test was 3.8 instead of 4).
     */
    a        = exp(-1.0/tausteps);
    ap       = sqrt(1-a*a);
    invsqrt2 = 1./sqrt(2.0);

    /* init random sequence */
    x = gmx_rng_gaussian_table(opt->rng);

    if (opt->bsMethod == bsMethod_traj)
    {
        /* bootstrap points from the umbrella histograms */
        for (i = 0; i < N; i++)
        {
            y = gmx_rng_gaussian_table(opt->rng);
            x = a*x+ap*y;
            /* get flat distribution in [0,1] using cumulative distribution function of Gauusian
               Note: CDF(Gaussian) = 0.5*{1+erf[x/sqrt(2)]}
             */
            r = 0.5*(1+gmx_erf(x*invsqrt2));
            searchCumulative(thisWindow->cum[pullid], nbins+1, r, &r_index);
            synthWindow->Histo[0][r_index] += 1.;
        }
    }
    else if (opt->bsMethod == bsMethod_trajGauss)
    {
        /* bootstrap points from a Gaussian with the same average and sigma
           as the respective umbrella histogram. The idea was, that -given
           limited sampling- the bootstrapped histograms are otherwise biased
           from the limited sampling of the US histos. However, bootstrapping from
           the Gaussian seems to yield a similar estimate. */
        i = 0;
        while (i < N)
        {
            y    = gmx_rng_gaussian_table(opt->rng);
            x    = a*x+ap*y;
            z    = x*sig+mu;
            ibin = static_cast<int> (floor((z-opt->min)/opt->dz));
            if (opt->bCycl)
            {
                if (ibin < 0)
                {
                    while ( (ibin += nbins) < 0)
                    {
                        ;
                    }
                }
                else if (ibin >= nbins)
                {
                    while ( (ibin -= nbins) >= nbins)
                    {
                        ;
                    }
                }
            }

            if (ibin >= 0 && ibin < nbins)
            {
                synthWindow->Histo[0][ibin] += 1.;
                i++;
            }
        }
    }
    else
    {
        gmx_fatal(FARGS, "Unknown bsMethod (id %d). That should not happen.\n", opt->bsMethod);
    }
}

/*! \brief Write all histograms to a file
 *
 * If bs_index>=0, a number is added to the output file name to allow the ouput of all
 * sets of bootstrapped histograms.
 */
void print_histograms(const char *fnhist, t_UmbrellaWindow * window, int nWindows,
                      int bs_index, t_UmbrellaOptions *opt)
{
    char *fn = 0, *buf = 0, title[256];
    FILE *fp;
    int   bins, l, i, j;

    if (bs_index >= 0)
    {
        snew(fn, strlen(fnhist)+10);
        snew(buf, strlen(fnhist)+1);
        sprintf(fn, "%s_bs%d.xvg", strncpy(buf, fnhist, strlen(fnhist)-4), bs_index);
        sprintf(title, "Umbrella histograms. Bootstrap #%d", bs_index);
    }
    else
    {
        fn = gmx_strdup(fnhist);
        strcpy(title, "Umbrella histograms");
    }

    fp   = xvgropen(fn, title, xlabel, "count", opt->oenv);
    bins = opt->bins;

    /* Write histograms */
    for (l = 0; l < bins; ++l)
    {
        fprintf(fp, "%e\t", (double)(l+0.5)*opt->dz+opt->min);
        for (i = 0; i < nWindows; ++i)
        {
            for (j = 0; j < window[i].nPull; ++j)
            {
                fprintf(fp, "%e\t", window[i].Histo[j][l]);
            }
        }
        fprintf(fp, "\n");
    }

    xvgrclose(fp);
    printf("Wrote %s\n", fn);
    if (bs_index >= 0)
    {
        sfree(buf);
    }
    sfree(fn);
}

//! Used for qsort to sort random numbers
int func_wham_is_larger(const void *a, const void *b)
{
    double *aa, *bb;
    aa = (double*)a;
    bb = (double*)b;
    if (*aa < *bb)
    {
        return -1;
    }
    else if (*aa > *bb)
    {
        return 1;
    }
    else
    {
        return 0;
    }
}

//! Make random weights for histograms for the Bayesian bootstrap of complete histograms)
void setRandomBsWeights(t_UmbrellaWindow *synthwin, int nAllPull, t_UmbrellaOptions *opt)
{
    int     i;
    double *r;

    snew(r, nAllPull);

    /* generate ordered random numbers between 0 and nAllPull  */
    for (i = 0; i < nAllPull-1; i++)
    {
        r[i] = gmx_rng_uniform_real(opt->rng) * nAllPull;
    }
    qsort((void *)r, nAllPull-1, sizeof(double), &func_wham_is_larger);
    r[nAllPull-1] = 1.0*nAllPull;

    synthwin[0].bsWeight[0] = r[0];
    for (i = 1; i < nAllPull; i++)
    {
        synthwin[i].bsWeight[0] = r[i]-r[i-1];
    }

    /* avoid to have zero weight by adding a tiny value */
    for (i = 0; i < nAllPull; i++)
    {
        if (synthwin[i].bsWeight[0] < 1e-5)
        {
            synthwin[i].bsWeight[0] = 1e-5;
        }
    }

    sfree(r);
}

//! The main bootstrapping routine
void do_bootstrapping(const char *fnres, const char* fnprof, const char *fnhist,
                      char* ylabel, double *profile,
                      t_UmbrellaWindow * window, int nWindows, t_UmbrellaOptions *opt)
{
    t_UmbrellaWindow * synthWindow;
    double            *bsProfile, *bsProfiles_av, *bsProfiles_av2, maxchange = 1e20, tmp, stddev;
    int                i, j, *randomArray = 0, winid, pullid, ib;
    int                iAllPull, nAllPull, *allPull_winId, *allPull_pullId;
    FILE              *fp;
    gmx_bool           bExact = FALSE;

    /* init random generator */
    if (opt->bsSeed == -1)
    {
        opt->rng = gmx_rng_init(gmx_rng_make_seed());
    }
    else
    {
        opt->rng = gmx_rng_init(opt->bsSeed);
    }

    snew(bsProfile,     opt->bins);
    snew(bsProfiles_av, opt->bins);
    snew(bsProfiles_av2, opt->bins);

    /* Create array of all pull groups. Note that different windows
       may have different nr of pull groups
       First: Get total nr of pull groups */
    nAllPull = 0;
    for (i = 0; i < nWindows; i++)
    {
        nAllPull += window[i].nPull;
    }
    snew(allPull_winId, nAllPull);
    snew(allPull_pullId, nAllPull);
    iAllPull = 0;
    /* Setup one array of all pull groups */
    for (i = 0; i < nWindows; i++)
    {
        for (j = 0; j < window[i].nPull; j++)
        {
            allPull_winId[iAllPull]  = i;
            allPull_pullId[iAllPull] = j;
            iAllPull++;
        }
    }

    /* setup stuff for synthetic windows */
    snew(synthWindow, nAllPull);
    for (i = 0; i < nAllPull; i++)
    {
        synthWindow[i].nPull = 1;
        synthWindow[i].nBin  = opt->bins;
        snew(synthWindow[i].Histo, 1);
        if (opt->bsMethod == bsMethod_traj || opt->bsMethod == bsMethod_trajGauss)
        {
            snew(synthWindow[i].Histo[0], opt->bins);
        }
        snew(synthWindow[i].N, 1);
        snew(synthWindow[i].pos, 1);
        snew(synthWindow[i].z, 1);
        snew(synthWindow[i].k, 1);
        snew(synthWindow[i].bContrib, 1);
        snew(synthWindow[i].g, 1);
        snew(synthWindow[i].bsWeight, 1);
    }

    switch (opt->bsMethod)
    {
        case bsMethod_hist:
            snew(randomArray, nAllPull);
            printf("\n\nWhen computing statistical errors by bootstrapping entire histograms:\n");
            please_cite(stdout, "Hub2006");
            break;
        case bsMethod_BayesianHist:
            /* just copy all histogams into synthWindow array */
            for (i = 0; i < nAllPull; i++)
            {
                winid  = allPull_winId [i];
                pullid = allPull_pullId[i];
                copy_pullgrp_to_synthwindow(synthWindow+i, window+winid, pullid);
            }
            break;
        case bsMethod_traj:
        case bsMethod_trajGauss:
            calc_cumulatives(window, nWindows, opt, fnhist);
            break;
        default:
            gmx_fatal(FARGS, "Unknown bootstrap method. That should not have happened.\n");
    }

    /* do bootstrapping */
    fp = xvgropen(fnprof, "Boot strap profiles", xlabel, ylabel, opt->oenv);
    for (ib = 0; ib < opt->nBootStrap; ib++)
    {
        printf("  *******************************************\n"
               "  ******** Start bootstrap nr %d ************\n"
               "  *******************************************\n", ib+1);

        switch (opt->bsMethod)
        {
            case bsMethod_hist:
                /* bootstrap complete histograms from given histograms */
                getRandomIntArray(nAllPull, opt->histBootStrapBlockLength, randomArray, opt->rng);
                for (i = 0; i < nAllPull; i++)
                {
                    winid  = allPull_winId [randomArray[i]];
                    pullid = allPull_pullId[randomArray[i]];
                    copy_pullgrp_to_synthwindow(synthWindow+i, window+winid, pullid);
                }
                break;
            case bsMethod_BayesianHist:
                /* keep histos, but assign random weights ("Bayesian bootstrap") */
                setRandomBsWeights(synthWindow, nAllPull, opt);
                break;
            case bsMethod_traj:
            case bsMethod_trajGauss:
                /* create new histos from given histos, that is generate new hypothetical
                   trajectories */
                for (i = 0; i < nAllPull; i++)
                {
                    winid  = allPull_winId[i];
                    pullid = allPull_pullId[i];
                    create_synthetic_histo(synthWindow+i, window+winid, pullid, opt);
                }
                break;
        }

        /* write histos in case of verbose output */
        if (opt->bs_verbose)
        {
            print_histograms(fnhist, synthWindow, nAllPull, ib, opt);
        }

        /* do wham */
        i         = 0;
        bExact    = FALSE;
        maxchange = 1e20;
        memcpy(bsProfile, profile, opt->bins*sizeof(double)); /* use profile as guess */
        do
        {
            if ( (i%opt->stepUpdateContrib) == 0)
            {
                setup_acc_wham(bsProfile, synthWindow, nAllPull, opt);
            }
            if (maxchange < opt->Tolerance)
            {
                bExact = TRUE;
            }
            if (((i%opt->stepchange) == 0 || i == 1) && i != 0)
            {
                printf("\t%4d) Maximum change %e\n", i, maxchange);
            }
            calc_profile(bsProfile, synthWindow, nAllPull, opt, bExact);
            i++;
        }
        while ( (maxchange = calc_z(bsProfile, synthWindow, nAllPull, opt, bExact)) > opt->Tolerance || !bExact);
        printf("\tConverged in %d iterations. Final maximum change %g\n", i, maxchange);

        if (opt->bLog)
        {
            prof_normalization_and_unit(bsProfile, opt);
        }

        /* symmetrize profile around z=0 */
        if (opt->bSym)
        {
            symmetrizeProfile(bsProfile, opt);
        }

        /* save stuff to get average and stddev */
        for (i = 0; i < opt->bins; i++)
        {
            tmp                = bsProfile[i];
            bsProfiles_av[i]  += tmp;
            bsProfiles_av2[i] += tmp*tmp;
            fprintf(fp, "%e\t%e\n", (i+0.5)*opt->dz+opt->min, tmp);
        }
        fprintf(fp, "%s\n", output_env_get_print_xvgr_codes(opt->oenv) ? "&" : "");
    }
    xvgrclose(fp);

    /* write average and stddev */
    fp = xvgropen(fnres, "Average and stddev from bootstrapping", xlabel, ylabel, opt->oenv);
    if (output_env_get_print_xvgr_codes(opt->oenv))
    {
        fprintf(fp, "@TYPE xydy\n");
    }
    for (i = 0; i < opt->bins; i++)
    {
        bsProfiles_av [i] /= opt->nBootStrap;
        bsProfiles_av2[i] /= opt->nBootStrap;
        tmp                = bsProfiles_av2[i]-sqr(bsProfiles_av[i]);
        stddev             = (tmp >= 0.) ? sqrt(tmp) : 0.; /* Catch rouding errors */
        fprintf(fp, "%e\t%e\t%e\n", (i+0.5)*opt->dz+opt->min, bsProfiles_av [i], stddev);
    }
    xvgrclose(fp);
    printf("Wrote boot strap result to %s\n", fnres);
}

//! Return type of input file based on file extension (xvg, pdo, or tpr)
int whaminFileType(char *fn)
{
    int len;
    len = strlen(fn);
    if (strcmp(fn+len-3, "tpr") == 0)
    {
        return whamin_tpr;
    }
    else if (strcmp(fn+len-3, "xvg") == 0 || strcmp(fn+len-6, "xvg.gz") == 0)
    {
        return whamin_pullxf;
    }
    else if (strcmp(fn+len-3, "pdo") == 0 || strcmp(fn+len-6, "pdo.gz") == 0)
    {
        return whamin_pdo;
    }
    else
    {
        gmx_fatal(FARGS, "Unknown file type of %s. Should be tpr, xvg, or pdo.\n", fn);
    }
    return whamin_unknown;
}

//! Read the files names in pdo-files.dat, pullf/x-files.dat, tpr-files.dat
void read_wham_in(const char *fn, char ***filenamesRet, int *nfilesRet,
                  t_UmbrellaOptions *opt)
{
    char **filename = 0, tmp[WHAM_MAXFILELEN+2];
    int    nread, sizenow, i, block = 1;
    FILE  *fp;

    fp      = gmx_ffopen(fn, "r");
    nread   = 0;
    sizenow = 0;
    while (fgets(tmp, sizeof(tmp), fp) != NULL)
    {
        if (strlen(tmp) >= WHAM_MAXFILELEN)
        {
            gmx_fatal(FARGS, "Filename too long in %s. Only %d characters allowed.\n", fn, WHAM_MAXFILELEN);
        }
        if (nread >= sizenow)
        {
            sizenow += block;
            srenew(filename, sizenow);
            for (i = sizenow-block; i < sizenow; i++)
            {
                snew(filename[i], WHAM_MAXFILELEN);
            }
        }
        /* remove newline if there is one */
        if (tmp[strlen(tmp)-1] == '\n')
        {
            tmp[strlen(tmp)-1] = '\0';
        }
        strcpy(filename[nread], tmp);
        if (opt->verbose)
        {
            printf("Found file %s in %s\n", filename[nread], fn);
        }
        nread++;
    }
    *filenamesRet = filename;
    *nfilesRet    = nread;
}

//! Open a file or a pipe to a gzipped file
FILE *open_pdo_pipe(const char *fn, t_UmbrellaOptions *opt, gmx_bool *bPipeOpen)
{
    char            Buffer[1024], gunzip[1024], *Path = 0;
    FILE           *pipe   = 0;
    static gmx_bool bFirst = 1;

    /* gzipped pdo file? */
    if ((strcmp(fn+strlen(fn)-3, ".gz") == 0))
    {
        /* search gunzip executable */
        if (!(Path = getenv("GMX_PATH_GZIP")))
        {
            if (gmx_fexist("/bin/gunzip"))
            {
                sprintf(gunzip, "%s", "/bin/gunzip");
            }
            else if (gmx_fexist("/usr/bin/gunzip"))
            {
                sprintf(gunzip, "%s", "/usr/bin/gunzip");
            }
            else
            {
                gmx_fatal(FARGS, "Cannot find executable gunzip in /bin or /usr/bin.\n"
                          "You may want to define the path to gunzip "
                          "with the environment variable GMX_PATH_GZIP.", gunzip);
            }
        }
        else
        {
            sprintf(gunzip, "%s/gunzip", Path);
            if (!gmx_fexist(gunzip))
            {
                gmx_fatal(FARGS, "Cannot find executable %s. Please define the path to gunzip"
                          " in the environmental varialbe GMX_PATH_GZIP.", gunzip);
            }
        }
        if (bFirst)
        {
            printf("Using gunzig executable %s\n", gunzip);
            bFirst = 0;
        }
        if (!gmx_fexist(fn))
        {
            gmx_fatal(FARGS, "File %s does not exist.\n", fn);
        }
        sprintf(Buffer, "%s -c < %s", gunzip, fn);
        if (opt->verbose)
        {
            printf("Executing command '%s'\n", Buffer);
        }
#ifdef HAVE_PIPES
        if ((pipe = popen(Buffer, "r")) == NULL)
        {
            gmx_fatal(FARGS, "Unable to open pipe to `%s'\n", Buffer);
        }
#else
        gmx_fatal(FARGS, "Cannot open a compressed file on platform without pipe support");
#endif
        *bPipeOpen = TRUE;
    }
    else
    {
        pipe       = gmx_ffopen(fn, "r");
        *bPipeOpen = FALSE;
    }

    return pipe;
}

//! Close file or pipe
void pdo_close_file(FILE *fp)
{
#ifdef HAVE_PIPES
    pclose(fp);
#else
    gmx_ffclose(fp);
#endif
}

//! Reading all pdo files
void read_pdo_files(char **fn, int nfiles, t_UmbrellaHeader* header,
                    t_UmbrellaWindow *window, t_UmbrellaOptions *opt)
{
    FILE    *file;
    real     mintmp, maxtmp, done = 0.;
    int      i;
    gmx_bool bPipeOpen;
    /* char Buffer0[1000]; */

    if (nfiles < 1)
    {
        gmx_fatal(FARGS, "No files found. Hick.");
    }

    /* if min and max are not given, get min and max from the input files */
    if (opt->bAuto)
    {
        printf("Automatic determination of boundaries from %d pdo files...\n", nfiles);
        opt->min = 1e20;
        opt->max = -1e20;
        for (i = 0; i < nfiles; ++i)
        {
            file = open_pdo_pipe(fn[i], opt, &bPipeOpen);
            /*fgets(Buffer0,999,file);
               fprintf(stderr,"First line '%s'\n",Buffer0); */
            done = 100.0*(i+1)/nfiles;
            printf("\rOpening %s ... [%2.0f%%]", fn[i], done); fflush(stdout);
            if (opt->verbose)
            {
                printf("\n");
            }
            read_pdo_header(file, header, opt);
            /* here only determine min and max of this window */
            read_pdo_data(file, header, i, NULL, opt, TRUE, &mintmp, &maxtmp);
            if (maxtmp > opt->max)
            {
                opt->max = maxtmp;
            }
            if (mintmp < opt->min)
            {
                opt->min = mintmp;
            }
            if (bPipeOpen)
            {
                pdo_close_file(file);
            }
            else
            {
                gmx_ffclose(file);
            }
        }
        printf("\n");
        printf("\nDetermined boundaries to %f and %f\n\n", opt->min, opt->max);
        if (opt->bBoundsOnly)
        {
            printf("Found option -boundsonly, now exiting.\n");
            exit (0);
        }
    }
    /* store stepsize in profile */
    opt->dz = (opt->max-opt->min)/opt->bins;

    /* Having min and max, we read in all files */
    /* Loop over all files */
    for (i = 0; i < nfiles; ++i)
    {
        done = 100.0*(i+1)/nfiles;
        printf("\rOpening %s ... [%2.0f%%]", fn[i], done); fflush(stdout);
        if (opt->verbose)
        {
            printf("\n");
        }
        file = open_pdo_pipe(fn[i], opt, &bPipeOpen);
        read_pdo_header(file, header, opt);
        /* load data into window */
        read_pdo_data(file, header, i, window, opt, FALSE, NULL, NULL);
        if ((window+i)->Ntot[0] == 0)
        {
            fprintf(stderr, "\nWARNING, no data points read from file %s (check -b option)\n", fn[i]);
        }
        if (bPipeOpen)
        {
            pdo_close_file(file);
        }
        else
        {
            gmx_ffclose(file);
        }
    }
    printf("\n");
    for (i = 0; i < nfiles; ++i)
    {
        sfree(fn[i]);
    }
    sfree(fn);
}

//! translate 0/1 to N/Y to write pull dimensions
#define int2YN(a) (((a) == 0) ? ("N") : ("Y"))

//! Read pull groups from a tpr file (including position, force const, geometry, number of groups)
void read_tpr_header(const char *fn, t_UmbrellaHeader* header, t_UmbrellaOptions *opt)
{
    t_inputrec  ir;
    int         i, ncrd;
    t_state     state;
    static int  first = 1;

    /* printf("Reading %s \n",fn); */
    read_tpx_state(fn, &ir, &state, NULL, NULL);

    if (!ir.bPull)
    {
        gmx_fatal(FARGS, "This is not a tpr with COM pulling");
    }

    /* nr of pull groups */
    ncrd = 0;
    for (i = 0; i < ir.pull->ncoord; i++)
    {
        if (ir.pull->coord[i].eType == epullUMBRELLA)
        {
            int m;

            if (ncrd == 0)
            {
                header->pull_geometry = ir.pull->coord[i].eGeom;
                copy_ivec(ir.pull->coord[i].dim, header->pull_dim);
            }

            if (ncrd != i)
            {
                /* TODO: remove this restriction */
                gmx_fatal(FARGS, "Currently tpr files where a non-umbrella pull coordinate is followed by an umbrella pull coordinate are not supported");
            }

            for (m = 0; m < DIM; m++)
            {
                if (ir.pull->coord[i].eGeom != header->pull_geometry)
                {
                    /* TODO: remove the restriction */
                    gmx_fatal(FARGS, "Currently all umbrella pull coordinates should use the same geometry");
                }

                if (ir.pull->coord[i].dim[m] != header->pull_dim[m])
                {
                    /* TODO: remove the restriction */
                    gmx_fatal(FARGS, "Currently all umbrella pull coordinates should operate on the same dimensions");
                }
            }

            ncrd++;
        }
    }

    if (ncrd < 1)
    {
        gmx_fatal(FARGS, "This is not a tpr of umbrella simulation. Found only %d umbrella pull coordinates\n", ncrd);
    }

    header->npullcrds_tot = ir.pull->ncoord;
    header->npullcrds     = ncrd;
    header->bPrintRef     = ir.pull->bPrintCOM1;
    if (ir.pull->bPrintCOM2)
    {
        gmx_fatal(FARGS, "Reading pull output with printing of the COM of group 2 is currently not supported");
    }
    if (ir.pull->bPrintRefValue)
    {
        gmx_fatal(FARGS, "Reading pull output with printing of the reference value of the coordinates is currently not supported");
    }
    header->bPrintComp    = ir.pull->bPrintComp;
    header->pull_ndim     = header->pull_dim[0]+header->pull_dim[1]+header->pull_dim[2];
    /* We should add a struct for each pull coord with all pull coord data
       instead of allocating many arrays for each property */
    snew(header->k, ncrd);
    snew(header->init_dist, ncrd);
    snew(header->umbInitDist, ncrd);

    /* only z-direction with epullgCYL? */
    if (header->pull_geometry == epullgCYL)
    {
        if (header->pull_dim[XX] || header->pull_dim[YY] || (!header->pull_dim[ZZ]))
        {
            gmx_fatal(FARGS, "With pull geometry 'cylinder', expected pulling in Z direction only.\n"
                      "However, found dimensions [%s %s %s]\n",
                      int2YN(header->pull_dim[XX]), int2YN(header->pull_dim[YY]),
                      int2YN(header->pull_dim[ZZ]));
        }
    }

    for (i = 0; i < ncrd; i++)
    {
        header->k[i] = ir.pull->coord[i].k;
        if (header->k[i] == 0.0)
        {
            gmx_fatal(FARGS, "Pull coordinate %d has force constant of of 0.0 in %s.\n"
                      "That doesn't seem to be an Umbrella tpr.\n",
                      i, fn);
        }
        header->init_dist[i] =  ir.pull->coord[i].init;

        /* initial distance to reference */
        switch (header->pull_geometry)
        {
            case epullgCYL:
            /* umbrella distance stored in init_dist[i] for geometry cylinder (not in ...[i][ZZ]) */
            case epullgDIST:
            case epullgDIR:
            case epullgDIRPBC:
                header->umbInitDist[i] = header->init_dist[i];
                break;
            default:
                gmx_fatal(FARGS, "Pull geometry %s not supported\n", epullg_names[header->pull_geometry]);
        }
    }

    if (opt->verbose || first)
    {
        printf("File %s, %d coordinates, geometry \"%s\", dimensions [%s %s %s], (%d dimensions)\n"
               "\tPull group coordinates%s expected in pullx files.\n",
               fn, header->npullcrds, epullg_names[header->pull_geometry],
               int2YN(header->pull_dim[0]), int2YN(header->pull_dim[1]), int2YN(header->pull_dim[2]),
               header->pull_ndim, (header->bPrintRef ? "" : " not"));
        for (i = 0; i < ncrd; i++)
        {
            printf("\tcrd %d) k = %-5g  position = %g\n", i, header->k[i], header->umbInitDist[i]);
        }
    }
    if (!opt->verbose && first)
    {
        printf("\tUse option -v to see this output for all input tpr files\n\n");
    }

    first = 0;
}

//! 2-norm in a ndim-dimensional space
double dist_ndim(double **dx, int ndim, int line)
{
    int    i;
    double r2 = 0.;
    for (i = 0; i < ndim; i++)
    {
        r2 += sqr(dx[i][line]);
    }
    return sqrt(r2);
}

//! Read pullx.xvg or pullf.xvg
void read_pull_xf(const char *fn, const char *fntpr, t_UmbrellaHeader * header,
                  t_UmbrellaWindow * window,
                  t_UmbrellaOptions *opt,
                  gmx_bool bGetMinMax, real *mintmp, real *maxtmp,
                  t_groupselection *groupsel)
{
    double        **y = 0, pos = 0., t, force, time0 = 0., dt;
    int             ny, nt, bins, ibin, i, g, gUsed, dstep = 1, nColPerCrd, nColRefEachCrd, nColExpect, ntot, column;
    real            min, max, minfound = 1e20, maxfound = -1e20;
    gmx_bool        dt_ok, timeok, bHaveForce;
    const char     *quantity;
    const int       blocklen = 4096;
    int            *lennow   = 0;
    static gmx_bool bFirst   = TRUE;

    /*
     * Data columns in pull output:
     *  - in force output pullf.xvg:
     *    No reference columns, one column per pull coordinate
     *
     *  - in position output pullx.xvg
     *    bPrintRef == TRUE:  for each pull coordinate: ndim reference columns, and ndim dx columns
     *    bPrintRef == FALSE: for each pull coordinate: no   reference columns, but ndim dx columns
     */

    nColPerCrd = 1;
    if (opt->bPullx && header->bPrintComp)
    {
        nColPerCrd += header->pull_ndim;
    }
    quantity   = opt->bPullx ? "position" : "force";

    if (opt->bPullx && header->bPrintRef)
    {
        nColRefEachCrd = header->pull_ndim;
    }
    else
    {
        nColRefEachCrd = 0;
    }

    nColExpect = 1 + header->npullcrds*(nColRefEachCrd+nColPerCrd);
    bHaveForce = opt->bPullf;

    /* With geometry "distance" or "distance_periodic", only force reading is supported so far.
       That avoids the somewhat tedious extraction of the reaction coordinate from the pullx files.
       Sorry for the laziness, this is a To-do. */
    if  ( (header->pull_geometry == epullgDIR || header->pull_geometry == epullgDIRPBC)
          && opt->bPullx)
    {
        gmx_fatal(FARGS, "With pull geometries \"direction\" and \"direction_periodic\", only pull force "
                  "reading \n(option -if) is supported at present, "
                  "not pull position reading (options -ix).\nMake sure mdrun writes the pull "
                  "forces (pullf.xvg files)\nand provide them to g_wham with option -if.",
                  epullg_names[header->pull_geometry]);
    }

    nt = read_xvg(fn, &y, &ny);

    /* Check consistency */
    if (nt < 1)
    {
        gmx_fatal(FARGS, "Empty pull %s file %s\n", quantity, fn);
    }
    if (bFirst)
    {
        printf("Reading pull %s file with pull geometry %s and %d pull dimensions\n",
               bHaveForce ? "force" : "position", epullg_names[header->pull_geometry],
               header->pull_ndim);
        /* Since this tool code has not updated yet to allow difference pull
         * dimensions per pull coordinate, we can't easily check the exact
         * number of expected columns, so we only check what we expect for
         * the pull coordinates selected for the WHAM analysis.
         */
        printf("Expecting these columns in pull file:\n"
               "\t%d reference columns for each individual pull coordinate\n"
               "\t%d data columns for each pull coordinate\n", nColRefEachCrd, nColPerCrd);
        printf("With %d pull groups, expect %s%d columns (including the time column)\n",
               header->npullcrds,
               header->npullcrds < header->npullcrds_tot ? "at least " : "",
               nColExpect);
        bFirst = FALSE;
    }
    if (ny < nColExpect ||
        (header->npullcrds == header->npullcrds_tot && ny > nColExpect))
    {
        gmx_fatal(FARGS, "Using %d pull coodinates from %s,\n but found %d data columns in %s (expected %s%d)\n"
                  "\nMaybe you confused options -ix and -if ?\n",
                  header->npullcrds, fntpr, ny-1, fn,
                  header->npullcrds < header->npullcrds_tot ? "at least " : "",
                  nColExpect-1);
    }

    if (opt->verbose)
    {
        printf("Found %d times and %d %s sets %s\n", nt, (ny-1)/nColPerCrd, quantity, fn);
    }

    if (!bGetMinMax)
    {
        bins = opt->bins;
        min  = opt->min;
        max  = opt->max;
        if (nt > 1)
        {
            window->dt = y[0][1]-y[0][0];
        }
        else if (opt->nBootStrap && opt->tauBootStrap != 0.0)
        {
            fprintf(stderr, "\n *** WARNING, Could not determine time step in %s\n", fn);
        }

        /* Need to alocate memory and set up structure */

        if (groupsel)
        {
            /* Use only groups selected with option -is file */
            if (header->npullcrds != groupsel->n)
            {
                gmx_fatal(FARGS, "tpr file contains %d pull groups, but expected %d from group selection file\n",
                          header->npullcrds, groupsel->n);
            }
            window->nPull = groupsel->nUse;
        }
        else
        {
            window->nPull = header->npullcrds;
        }

        window->nBin = bins;
        snew(window->Histo, window->nPull);
        snew(window->z, window->nPull);
        snew(window->k, window->nPull);
        snew(window->pos, window->nPull);
        snew(window->N, window->nPull);
        snew(window->Ntot, window->nPull);
        snew(window->g, window->nPull);
        snew(window->bsWeight, window->nPull);
        window->bContrib = 0;

        if (opt->bCalcTauInt)
        {
            snew(window->ztime, window->nPull);
        }
        else
        {
            window->ztime = NULL;
        }
        snew(lennow, window->nPull);

        for (g = 0; g < window->nPull; ++g)
        {
            window->z[g]        = 1;
            window->bsWeight[g] = 1.;
            snew(window->Histo[g], bins);
            window->N[g]    = 0;
            window->Ntot[g] = 0;
            window->g[g]    = 1.;
            if (opt->bCalcTauInt)
            {
                window->ztime[g] = NULL;
            }
        }

        /* Copying umbrella center and force const is more involved since not
           all pull groups from header (tpr file) may be used in window variable */
        for (g = 0, gUsed = 0; g < header->npullcrds; ++g)
        {
            if (groupsel && (groupsel->bUse[g] == FALSE))
            {
                continue;
            }
            window->k[gUsed]   = header->k[g];
            window->pos[gUsed] = header->umbInitDist[g];
            gUsed++;
        }
    }
    else
    {   /* only determine min and max */
        minfound = 1e20;
        maxfound = -1e20;
        min      = max = bins = 0; /* Get rid of warnings */
    }


    for (i = 0; i < nt; i++)
    {
        /* Do you want that time frame? */
        t = 1.0/1000*( static_cast<gmx_int64_t> ((y[0][i]*1000) + 0.5)); /* round time to fs */

        /* get time step of pdo file and get dstep from opt->dt */
        if (i == 0)
        {
            time0 = t;
        }
        else if (i == 1)
        {
            dt = t-time0;
            if (opt->dt > 0.0)
            {
                dstep = static_cast<int>(opt->dt/dt+0.5);
                if (dstep == 0)
                {
                    dstep = 1;
                }
            }
            if (!bGetMinMax)
            {
                window->dt = dt*dstep;
            }
        }

        dt_ok  = (i%dstep == 0);
        timeok = (dt_ok && t >= opt->tmin && t <= opt->tmax);
        /*if (opt->verbose)
           printf(" time = %f, (tmin,tmax)=(%e,%e), dt_ok=%d timeok=%d\n",
           t,opt->tmin, opt->tmax, dt_ok,timeok); */
        if (timeok)
        {
            /* Note: if groupsel == NULL:
             *          all groups in pullf/x file are stored in this window, and gUsed == g
             *       if groupsel != NULL:
             *          only groups with groupsel.bUse[g]==TRUE are stored. gUsed is not always equal g
             */
            gUsed = -1;
            for (g = 0; g < header->npullcrds; ++g)
            {
                /* was this group selected for application in WHAM? */
                if (groupsel && (groupsel->bUse[g] == FALSE))
                {
                    continue;
                }

                gUsed++;

                if (bHaveForce)
                {
                    /* y has 1 time column y[0] and one column per force y[1],...,y[nCrds] */
                    force = y[g+1][i];
                    pos   = -force/header->k[g] + header->umbInitDist[g];
                }
                else
                {
                    /* pick the right column from:
                     * time ref1[ndim] coord1[1(ndim)] ref2[ndim] coord2[1(ndim)] ...
                     */
                    column = 1 +  nColRefEachCrd + g*(nColRefEachCrd+nColPerCrd);
                    pos    = y[column][i];
                }

                /* printf("crd %d dpos %f poseq %f pos %f \n",g,dpos,poseq,pos); */
                if (bGetMinMax)
                {
                    if (pos < minfound)
                    {
                        minfound = pos;
                    }
                    if (pos > maxfound)
                    {
                        maxfound = pos;
                    }
                }
                else
                {
                    if (gUsed >= window->nPull)
                    {
                        gmx_fatal(FARGS, "gUsed too large (%d, nPull=%d). This error should have been catched before.\n",
                                  gUsed, window->nPull);
                    }

                    if (opt->bCalcTauInt && !bGetMinMax)
                    {
                        /* save time series for autocorrelation analysis */
                        ntot = window->Ntot[gUsed];
                        /* printf("i %d, ntot %d, lennow[g] = %d\n",i,ntot,lennow[g]); */
                        if (ntot >= lennow[gUsed])
                        {
                            lennow[gUsed] += blocklen;
                            srenew(window->ztime[gUsed], lennow[gUsed]);
                        }
                        window->ztime[gUsed][ntot] = pos;
                    }

                    ibin = static_cast<int> (floor((pos-min)/(max-min)*bins));
                    if (opt->bCycl)
                    {
                        if (ibin < 0)
                        {
                            while ( (ibin += bins) < 0)
                            {
                                ;
                            }
                        }
                        else if (ibin >= bins)
                        {
                            while ( (ibin -= bins) >= bins)
                            {
                                ;
                            }
                        }
                    }
                    if (ibin >= 0 && ibin < bins)
                    {
                        window->Histo[gUsed][ibin] += 1.;
                        window->N[gUsed]++;
                    }
                    window->Ntot[gUsed]++;
                }
            }
        }
        else if (t > opt->tmax)
        {
            if (opt->verbose)
            {
                printf("time %f larger than tmax %f, stop reading this pullx/pullf file\n", t, opt->tmax);
            }
            break;
        }
    }

    if (bGetMinMax)
    {
        *mintmp = minfound;
        *maxtmp = maxfound;
    }
    sfree(lennow);
    for (i = 0; i < ny; i++)
    {
        sfree(y[i]);
    }
}

//! read pullf-files.dat or pullx-files.dat and tpr-files.dat
void read_tpr_pullxf_files(char **fnTprs, char **fnPull, int nfiles,
                           t_UmbrellaHeader* header,
                           t_UmbrellaWindow *window, t_UmbrellaOptions *opt)
{
    int  i;
    real mintmp, maxtmp;

    printf("Reading %d tpr and pullf files\n", nfiles/2);

    /* min and max not given? */
    if (opt->bAuto)
    {
        printf("Automatic determination of boundaries...\n");
        opt->min = 1e20;
        opt->max = -1e20;
        for (i = 0; i < nfiles; i++)
        {
            if (whaminFileType(fnTprs[i]) != whamin_tpr)
            {
                gmx_fatal(FARGS, "Expected the %d'th file in input file to be a tpr file\n", i);
            }
            read_tpr_header(fnTprs[i], header, opt);
            if (whaminFileType(fnPull[i]) != whamin_pullxf)
            {
                gmx_fatal(FARGS, "Expected the %d'th file in input file to be a xvg (pullx/pullf) file\n", i);
            }
            read_pull_xf(fnPull[i], fnTprs[i], header, NULL, opt, TRUE, &mintmp, &maxtmp,
                         (opt->nGroupsel > 0) ? &opt->groupsel[i] : NULL);
            if (maxtmp > opt->max)
            {
                opt->max = maxtmp;
            }
            if (mintmp < opt->min)
            {
                opt->min = mintmp;
            }
        }
        printf("\nDetermined boundaries to %f and %f\n\n", opt->min, opt->max);
        if (opt->bBoundsOnly)
        {
            printf("Found option -boundsonly, now exiting.\n");
            exit (0);
        }
    }
    /* store stepsize in profile */
    opt->dz = (opt->max-opt->min)/opt->bins;

    for (i = 0; i < nfiles; i++)
    {
        if (whaminFileType(fnTprs[i]) != whamin_tpr)
        {
            gmx_fatal(FARGS, "Expected the %d'th file in input file to be a tpr file\n", i);
        }
        read_tpr_header(fnTprs[i], header, opt);
        if (whaminFileType(fnPull[i]) != whamin_pullxf)
        {
            gmx_fatal(FARGS, "Expected the %d'th file in input file to be a xvg (pullx/pullf) file\n", i);
        }
        read_pull_xf(fnPull[i], fnTprs[i], header, window+i, opt, FALSE, NULL, NULL,
                     (opt->nGroupsel > 0) ? &opt->groupsel[i] : NULL);
        if (window[i].Ntot[0] == 0)
        {
            fprintf(stderr, "\nWARNING, no data points read from file %s (check -b option)\n", fnPull[i]);
        }
    }

    for (i = 0; i < nfiles; i++)
    {
        sfree(fnTprs[i]);
        sfree(fnPull[i]);
    }
    sfree(fnTprs);
    sfree(fnPull);
}

/*! \brief Read integrated autocorrelation times from input file (option -iiact)
 *
 * Note: Here we consider tau[int] := int_0^inf ACF(t) as the integrated autocorrelation times.
 * The factor `g := 1 + 2*tau[int]` subsequently enters the uncertainty.
 */
void readIntegratedAutocorrelationTimes(t_UmbrellaWindow *window, int nwins, const char* fn)
{
    int      nlines, ny, i, ig;
    double **iact;

    printf("Readging Integrated autocorrelation times from %s ...\n", fn);
    nlines = read_xvg(fn, &iact, &ny);
    if (nlines != nwins)
    {
        gmx_fatal(FARGS, "Found %d lines with integrated autocorrelation times in %s.\nExpected %d",
                  nlines, fn, nwins);
    }
    for (i = 0; i < nlines; i++)
    {
        if (window[i].nPull != ny)
        {
            gmx_fatal(FARGS, "You are providing autocorrelation times with option -iiact and the\n"
                      "number of pull groups is different in different simulations. That is not\n"
                      "supported yet. Sorry.\n");
        }
        for (ig = 0; ig < window[i].nPull; ig++)
        {
            /* compare Kumar et al, J Comp Chem 13, 1011-1021 (1992) */
            window[i].g[ig] = 1+2*iact[ig][i]/window[i].dt;

            if (iact[ig][i] <= 0.0)
            {
                fprintf(stderr, "\nWARNING, IACT = %f (window %d, group %d)\n", iact[ig][i], i, ig);
            }
        }
    }
}


/*! \brief Smooth autocorreltion times along the reaction coordinate.
 *
 * This is useful
 * if the ACT is subject to high uncertainty in case if limited sampling. Note
 * that -in case of limited sampling- the ACT may be severely underestimated.
 * Note: the g=1+2tau are overwritten.
 * If opt->bAllowReduceIact==FALSE, the ACTs are never reduced, only increased
 * by the smoothing
 */
void smoothIact(t_UmbrellaWindow *window, int nwins, t_UmbrellaOptions *opt)
{
    int    i, ig, j, jg;
    double pos, dpos2, siglim, siglim2, gaufact, invtwosig2, w, weight, tausm;

    /* only evaluate within +- 3sigma of the Gausian */
    siglim  = 3.0*opt->sigSmoothIact;
    siglim2 = dsqr(siglim);
    /* pre-factor of Gaussian */
    gaufact    = 1.0/(sqrt(2*M_PI)*opt->sigSmoothIact);
    invtwosig2 = 0.5/dsqr(opt->sigSmoothIact);

    for (i = 0; i < nwins; i++)
    {
        snew(window[i].tausmooth, window[i].nPull);
        for (ig = 0; ig < window[i].nPull; ig++)
        {
            tausm  = 0.;
            weight = 0;
            pos    = window[i].pos[ig];
            for (j = 0; j < nwins; j++)
            {
                for (jg = 0; jg < window[j].nPull; jg++)
                {
                    dpos2 = dsqr(window[j].pos[jg]-pos);
                    if (dpos2 < siglim2)
                    {
                        w       = gaufact*exp(-dpos2*invtwosig2);
                        weight += w;
                        tausm  += w*window[j].tau[jg];
                        /*printf("Weight %g dpos2=%g pos=%g gaufact=%g invtwosig2=%g\n",
                           w,dpos2,pos,gaufact,invtwosig2); */
                    }
                }
            }
            tausm /= weight;
            if (opt->bAllowReduceIact || tausm > window[i].tau[ig])
            {
                window[i].tausmooth[ig] = tausm;
            }
            else
            {
                window[i].tausmooth[ig] = window[i].tau[ig];
            }
            window[i].g[ig] = 1+2*tausm/window[i].dt;
        }
    }
}

//! Stop integrating autoccorelation function when ACF drops under this value
#define WHAM_AC_ZERO_LIMIT 0.05

/*! \brief Try to compute the autocorrelation time for each umbrealla window
 */
void calcIntegratedAutocorrelationTimes(t_UmbrellaWindow *window, int nwins,
                                        t_UmbrellaOptions *opt, const char *fn)
{
    int   i, ig, ncorr, ntot, j, k, *count, restart;
    real *corr, c0, dt, tmp;
    real *ztime, av, tausteps;
    FILE *fp, *fpcorr = 0;

    if (opt->verbose)
    {
        fpcorr = xvgropen("hist_autocorr.xvg", "Autocorrelation functions of umbrella windows",
                          "time [ps]", "autocorrelation function", opt->oenv);
    }

    printf("\n");
    for (i = 0; i < nwins; i++)
    {
        printf("\rEstimating integrated autocorreltion times ... [%2.0f%%] ...", 100.*(i+1)/nwins);
        fflush(stdout);
        ntot = window[i].Ntot[0];

        /* using half the maximum time as length of autocorrelation function */
        ncorr = ntot/2;
        if (ntot < 10)
        {
            gmx_fatal(FARGS, "Tryig to estimtate autocorrelation time from only %d"
                      " points. Provide more pull data!", ntot);
        }
        snew(corr, ncorr);
        /* snew(corrSq,ncorr); */
        snew(count, ncorr);
        dt = window[i].dt;
        snew(window[i].tau, window[i].nPull);
        restart = static_cast<int>(opt->acTrestart/dt+0.5);
        if (restart == 0)
        {
            restart = 1;
        }

        for (ig = 0; ig < window[i].nPull; ig++)
        {
            if (ntot != window[i].Ntot[ig])
            {
                gmx_fatal(FARGS, "Encountered different nr of frames in different pull groups.\n"
                          "That should not happen. (%d and %d)\n", ntot, window[i].Ntot[ig]);
            }
            ztime = window[i].ztime[ig];

            /* calc autocorrelation function C(t) = < [z(tau)-<z>]*[z(tau+t)-<z>]> */
            for (j = 0, av = 0; (j < ntot); j++)
            {
                av += ztime[j];
            }
            av /= ntot;
            for (k = 0; (k < ncorr); k++)
            {
                corr[k]  = 0.;
                count[k] = 0;
            }
            for (j = 0; (j < ntot); j += restart)
            {
                for (k = 0; (k < ncorr) && (j+k < ntot); k++)
                {
                    tmp        = (ztime[j]-av)*(ztime[j+k]-av);
                    corr  [k] += tmp;
                    /* corrSq[k] += tmp*tmp; */
                    count[k]++;
                }
            }
            /* divide by nr of frames for each time displacement */
            for (k = 0; (k < ncorr); k++)
            {
                /* count probably = (ncorr-k+(restart-1))/restart; */
                corr[k] = corr[k]/count[k];
                /* variance of autocorrelation function */
                /* corrSq[k]=corrSq[k]/count[k]; */
            }
            /* normalize such that corr[0] == 0 */
            c0 = 1./corr[0];
            for (k = 0; (k < ncorr); k++)
            {
                corr[k] *= c0;
                /* corrSq[k]*=c0*c0; */
            }

            /* write ACFs in verbose mode */
            if (fpcorr)
            {
                for (k = 0; (k < ncorr); k++)
                {
                    fprintf(fpcorr, "%g  %g\n", k*dt, corr[k]);
                }
                fprintf(fpcorr, "%s\n", output_env_get_print_xvgr_codes(opt->oenv) ? "&" : "");
            }

            /* esimate integrated correlation time, fitting is too unstable */
            tausteps = 0.5*corr[0];
            /* consider corr below WHAM_AC_ZERO_LIMIT as noise */
            for (j = 1; (j < ncorr) && (corr[j] > WHAM_AC_ZERO_LIMIT); j++)
            {
                tausteps += corr[j];
            }

            /* g = 1+2*tau, see. Ferrenberg/Swendsen, PRL 63:1195 (1989) or
               Kumar et al, eq. 28 ff. */
            window[i].tau[ig] = tausteps*dt;
            window[i].g[ig]   = 1+2*tausteps;
            /* printf("win %d, group %d, estimated correlation time = %g ps\n",i,ig,window[i].tau[ig]); */
        } /* ig loop */
        sfree(corr);
        sfree(count);
    }
    printf(" done\n");
    if (fpcorr)
    {
        xvgrclose(fpcorr);
    }

    /* plot IACT along reaction coordinate */
    fp = xvgropen(fn, "Integrated autocorrelation times", xlabel, "IACT [ps]", opt->oenv);
    if (output_env_get_print_xvgr_codes(opt->oenv))
    {
        fprintf(fp, "@    s0 symbol 1\n@    s0 symbol size 0.5\n@    s0 line linestyle 0\n");
        fprintf(fp, "#  WIN   tau(gr1)  tau(gr2) ...\n");
        for (i = 0; i < nwins; i++)
        {
            fprintf(fp, "# %3d   ", i);
            for (ig = 0; ig < window[i].nPull; ig++)
            {
                fprintf(fp, " %11g", window[i].tau[ig]);
            }
            fprintf(fp, "\n");
        }
    }
    for (i = 0; i < nwins; i++)
    {
        for (ig = 0; ig < window[i].nPull; ig++)
        {
            fprintf(fp, "%8g %8g\n", window[i].pos[ig], window[i].tau[ig]);
        }
    }
    if (opt->sigSmoothIact > 0.0)
    {
        printf("Smoothing autocorrelation times along reaction coordinate with Gaussian of sig = %g\n",
               opt->sigSmoothIact);
        /* smooth IACT along reaction coordinate and overwrite g=1+2tau */
        smoothIact(window, nwins, opt);
        fprintf(fp, "%s\n", output_env_get_print_xvgr_codes(opt->oenv) ? "&" : "");
        if (output_env_get_print_xvgr_codes(opt->oenv))
        {
            fprintf(fp, "@    s1 symbol 1\n@    s1 symbol size 0.5\n@    s1 line linestyle 0\n");
            fprintf(fp, "@    s1 symbol color 2\n");
        }
        for (i = 0; i < nwins; i++)
        {
            for (ig = 0; ig < window[i].nPull; ig++)
            {
                fprintf(fp, "%8g %8g\n", window[i].pos[ig], window[i].tausmooth[ig]);
            }
        }
    }
    xvgrclose(fp);
    printf("Wrote %s\n", fn);
}

/*! \brief
 * compute average and sigma of each umbrella histogram
 */
void averageSigma(t_UmbrellaWindow *window, int nwins)
{
    int  i, ig, ntot, k;
    real av, sum2, sig, diff, *ztime, nSamplesIndep;

    for (i = 0; i < nwins; i++)
    {
        snew(window[i].aver, window[i].nPull);
        snew(window[i].sigma, window[i].nPull);

        ntot = window[i].Ntot[0];
        for (ig = 0; ig < window[i].nPull; ig++)
        {
            ztime = window[i].ztime[ig];
            for (k = 0, av = 0.; k < ntot; k++)
            {
                av += ztime[k];
            }
            av /= ntot;
            for (k = 0, sum2 = 0.; k < ntot; k++)
            {
                diff  = ztime[k]-av;
                sum2 += diff*diff;
            }
            sig                = sqrt(sum2/ntot);
            window[i].aver[ig] = av;

            /* Note: This estimate for sigma is biased from the limited sampling.
               Correct sigma by n/(n-1) where n = number of independent
               samples. Only possible if IACT is known.
             */
            if (window[i].tau)
            {
                nSamplesIndep       = window[i].N[ig]/(window[i].tau[ig]/window[i].dt);
                window[i].sigma[ig] = sig * nSamplesIndep/(nSamplesIndep-1);
            }
            else
            {
                window[i].sigma[ig] = sig;
            }
            printf("win %d, aver = %f  sig = %f\n", i, av, window[i].sigma[ig]);
        }
    }
}


/*! \brief
 * Use histograms to compute average force on pull group.
 */
void computeAverageForce(t_UmbrellaWindow *window, int nWindows, t_UmbrellaOptions *opt)
{
    int    i, j, bins = opt->bins, k;
    double dz, min = opt->min, max = opt->max, displAv, temp, distance, ztot, ztot_half, w, weight;
    double posmirrored;

    dz        = (max-min)/bins;
    ztot      = opt->max-min;
    ztot_half = ztot/2;

    /* Compute average displacement from histograms */
    for (j = 0; j < nWindows; ++j)
    {
        snew(window[j].forceAv, window[j].nPull);
        for (k = 0; k < window[j].nPull; ++k)
        {
            displAv = 0.0;
            weight  = 0.0;
            for (i = 0; i < opt->bins; ++i)
            {
                temp     = (1.0*i+0.5)*dz+min;
                distance = temp - window[j].pos[k];
                if (opt->bCycl)
                {                                       /* in cyclic wham:             */
                    if (distance > ztot_half)           /*    |distance| < ztot_half   */
                    {
                        distance -= ztot;
                    }
                    else if (distance < -ztot_half)
                    {
                        distance += ztot;
                    }
                }
                w         = window[j].Histo[k][i]/window[j].g[k];
                displAv  += w*distance;
                weight   += w;
                /* Are we near min or max? We are getting wrong forces from the histgrams since
                   the histograms are zero outside [min,max). Therefore, assume that the position
                   on the other side of the histomgram center is equally likely. */
                if (!opt->bCycl)
                {
                    posmirrored = window[j].pos[k]-distance;
                    if (posmirrored >= max || posmirrored < min)
                    {
                        displAv  += -w*distance;
                        weight   += w;
                    }
                }
            }
            displAv  /= weight;

            /* average force from average displacement */
            window[j].forceAv[k] = displAv*window[j].k[k];
            /* sigma from average square displacement */
            /* window[j].sigma  [k] = sqrt(displAv2); */
            /* printf("Win %d, sigma = %f\n",j,sqrt(displAv2)); */
        }
    }
}

/*! \brief
 * Check if the complete reaction coordinate is covered by the histograms
 */
void  checkReactionCoordinateCovered(t_UmbrellaWindow *window, int nwins,
                                     t_UmbrellaOptions *opt)
{
    int  i, ig, j, bins = opt->bins, bBoundary;
    real avcount = 0, z, relcount, *count;
    snew(count, opt->bins);

    for (j = 0; j < opt->bins; ++j)
    {
        for (i = 0; i < nwins; i++)
        {
            for (ig = 0; ig < window[i].nPull; ig++)
            {
                count[j] += window[i].Histo[ig][j];
            }
        }
        avcount += 1.0*count[j];
    }
    avcount /= bins;
    for (j = 0; j < bins; ++j)
    {
        relcount  = count[j]/avcount;
        z         = (j+0.5)*opt->dz+opt->min;
        bBoundary = ( j<bins/20 || (bins-j)>bins/20 );
        /* check for bins with no data */
        if (count[j] == 0)
        {
            fprintf(stderr, "\nWARNING, no data point in bin %d (z=%g) !\n"
                    "You may not get a reasonable profile. Check your histograms!\n", j, z);
        }
        /* and check for poor sampling */
        else if (relcount < 0.005 && !bBoundary)
        {
            fprintf(stderr, "Warning, poor sampling bin %d (z=%g). Check your histograms!\n", j, z);
        }
    }
    sfree(count);
}

/*! \brief Compute initial potential by integrating the average force
 *
 * This speeds up the convergence by roughly a factor of 2
 */
void guessPotByIntegration(t_UmbrellaWindow *window, int nWindows, t_UmbrellaOptions *opt)
{
    int    i, j, ig, bins = opt->bins, nHist, winmin, groupmin;
    double dz, min = opt->min, *pot, pos, hispos, dist, diff, fAv, distmin, *f;
    FILE  *fp;

    dz = (opt->max-min)/bins;

    printf("Getting initial potential by integration.\n");

    /* Compute average displacement from histograms */
    computeAverageForce(window, nWindows, opt);

    /* Get force for each bin from all histograms in this bin, or, alternatively,
       if no histograms are inside this bin, from the closest histogram */
    snew(pot, bins);
    snew(f, bins);
    for (j = 0; j < opt->bins; ++j)
    {
        pos      = (1.0*j+0.5)*dz+min;
        nHist    = 0;
        fAv      = 0.;
        distmin  = 1e20;
        groupmin = winmin = 0;
        for (i = 0; i < nWindows; i++)
        {
            for (ig = 0; ig < window[i].nPull; ig++)
            {
                hispos = window[i].pos[ig];
                dist   = fabs(hispos-pos);
                /* average force within bin */
                if (dist < dz/2)
                {
                    nHist++;
                    fAv += window[i].forceAv[ig];
                }
                /* at the same time, remember closest histogram */
                if (dist < distmin)
                {
                    winmin   = i;
                    groupmin = ig;
                    distmin  = dist;
                }
            }
        }
        /* if no histogram found in this bin, use closest histogram */
        if (nHist > 0)
        {
            fAv = fAv/nHist;
        }
        else
        {
            fAv = window[winmin].forceAv[groupmin];
        }
        f[j] = fAv;
    }
    for (j = 1; j < opt->bins; ++j)
    {
        pot[j] = pot[j-1] - 0.5*dz*(f[j-1]+f[j]);
    }

    /* cyclic wham: linearly correct possible offset */
    if (opt->bCycl)
    {
        diff = (pot[bins-1]-pot[0])/(bins-1);
        for (j = 1; j < opt->bins; ++j)
        {
            pot[j] -= j*diff;
        }
    }
    if (opt->verbose)
    {
        fp = xvgropen("pmfintegrated.xvg", "PMF from force integration", xlabel, "PMF (kJ/mol)", opt->oenv);
        for (j = 0; j < opt->bins; ++j)
        {
            fprintf(fp, "%g  %g\n", (j+0.5)*dz+opt->min, pot[j]);
        }
        xvgrclose(fp);
        printf("verbose mode: wrote %s with PMF from interated forces\n", "pmfintegrated.xvg");
    }

    /* get initial z=exp(-F[i]/kT) from integrated potential, where F[i] denote the free
       energy offsets which are usually determined by wham
       First: turn pot into probabilities:
     */
    for (j = 0; j < opt->bins; ++j)
    {
        pot[j] = exp(-pot[j]/(8.314e-3*opt->Temperature));
    }
    calc_z(pot, window, nWindows, opt, TRUE);

    sfree(pot);
    sfree(f);
}

//! Count number of words in an line
static int wordcount(char *ptr)
{
    int i, n, is[2];
    int cur = 0;

    if (strlen(ptr) == 0)
    {
        return 0;
    }
    /* fprintf(stderr,"ptr='%s'\n",ptr); */
    n = 1;
    for (i = 0; (ptr[i] != '\0'); i++)
    {
        is[cur] = isspace(ptr[i]);
        if ((i > 0)  && (is[cur] && !is[1-cur]))
        {
            n++;
        }
        cur = 1-cur;
    }
    return n;
}

/*! \brief Read input file for pull group selection (option -is)
 *
 * TO DO: ptr=fgets(...) is never freed (small memory leak)
 */
void readPullGroupSelection(t_UmbrellaOptions *opt, char **fnTpr, int nTpr)
{
    FILE *fp;
    int   i, iline, n, len = STRLEN, temp;
    char *ptr = 0, *tmpbuf = 0;
    char  fmt[1024], fmtign[1024];
    int   block = 1, sizenow;

    fp            = gmx_ffopen(opt->fnGroupsel, "r");
    opt->groupsel = NULL;

    snew(tmpbuf, len);
    sizenow = 0;
    iline   = 0;
    while ( (ptr = fgets3(fp, tmpbuf, &len)) != NULL)
    {
        trim(ptr);
        n = wordcount(ptr);

        if (iline >= sizenow)
        {
            sizenow += block;
            srenew(opt->groupsel, sizenow);
        }
        opt->groupsel[iline].n    = n;
        opt->groupsel[iline].nUse = 0;
        snew(opt->groupsel[iline].bUse, n);

        fmtign[0] = '\0';
        for (i = 0; i < n; i++)
        {
            strcpy(fmt, fmtign);
            strcat(fmt, "%d");
            if (sscanf(ptr, fmt, &temp))
            {
                opt->groupsel[iline].bUse[i] = (temp > 0);
                if (opt->groupsel[iline].bUse[i])
                {
                    opt->groupsel[iline].nUse++;
                }
            }
            strcat(fmtign, "%*s");
        }
        iline++;
    }
    opt->nGroupsel = iline;
    if (nTpr != opt->nGroupsel)
    {
        gmx_fatal(FARGS, "Found %d tpr files but %d lines in %s\n", nTpr, opt->nGroupsel,
                  opt->fnGroupsel);
    }

    printf("\nUse only these pull groups:\n");
    for (iline = 0; iline < nTpr; iline++)
    {
        printf("%s (%d of %d groups):", fnTpr[iline], opt->groupsel[iline].nUse, opt->groupsel[iline].n);
        for (i = 0; i < opt->groupsel[iline].n; i++)
        {
            if (opt->groupsel[iline].bUse[i])
            {
                printf(" %d", i+1);
            }
        }
        printf("\n");
    }
    printf("\n");

    sfree(tmpbuf);
}

//! Boolean XOR
#define WHAMBOOLXOR(a, b) ( ((!(a)) && (b)) || ((a) && (!(b))))

//! Number of elements in fnm (used for command line parsing)
#define NFILE asize(fnm)

//! The main g_wham routine
int gmx_wham(int argc, char *argv[])
{
    const char              *desc[] = {
        "[THISMODULE] is an analysis program that implements the Weighted",
        "Histogram Analysis Method (WHAM). It is intended to analyze",
        "output files generated by umbrella sampling simulations to ",
        "compute a potential of mean force (PMF).[PAR]",
        "",
        "[THISMODULE] is currently not fully up to date. It only supports pull setups",
        "where the first pull coordinate(s) is/are umbrella pull coordinates",
        "and, if multiple coordinates need to be analyzed, all used the same",
        "geometry and dimensions. In most cases this is not an issue.[PAR]",
        "",
        "At present, three input modes are supported.",
        "",
        "* With option [TT]-it[tt], the user provides a file which contains the",
        "  file names of the umbrella simulation run-input files ([REF].tpr[ref] files),",
        "  AND, with option [TT]-ix[tt], a file which contains file names of",
        "  the pullx [TT]mdrun[tt] output files. The [REF].tpr[ref] and pullx files must",
        "  be in corresponding order, i.e. the first [REF].tpr[ref] created the",
        "  first pullx, etc.",
        "* Same as the previous input mode, except that the the user",
        "  provides the pull force output file names ([TT]pullf.xvg[tt]) with option [TT]-if[tt].",
        "  From the pull force the position in the umbrella potential is",
        "  computed. This does not work with tabulated umbrella potentials.",
        "* With option [TT]-ip[tt], the user provides file names of (gzipped) [REF].pdo[ref] files, i.e.",
        "  the GROMACS 3.3 umbrella output files. If you have some unusual"
        "  reaction coordinate you may also generate your own [REF].pdo[ref] files and",
        "  feed them with the [TT]-ip[tt] option into to [THISMODULE]. The [REF].pdo[ref] file header",
        "  must be similar to the following::",
        "",
        "    # UMBRELLA      3.0",
        "    # Component selection: 0 0 1",
        "    # nSkip 1",
        "    # Ref. Group 'TestAtom'",
        "    # Nr. of pull groups 2",
        "    # Group 1 'GR1'  Umb. Pos. 5.0 Umb. Cons. 1000.0",
        "    # Group 2 'GR2'  Umb. Pos. 2.0 Umb. Cons. 500.0",
        "    #####",
        "",
        "  The number of pull groups, umbrella positions, force constants, and names ",
        "  may (of course) differ. Following the header, a time column and ",
        "  a data column for each pull group follows (i.e. the displacement",
        "  with respect to the umbrella center). Up to four pull groups are possible ",
        "  per [REF].pdo[ref] file at present.",
        "",
        "By default, all pull groups found in all pullx/pullf files are used in WHAM. If only ",
        "some of the pull groups should be used, a pull group selection file (option [TT]-is[tt]) can ",
        "be provided. The selection file must contain one line for each tpr file in tpr-files.dat.",
        "Each of these lines must contain one digit (0 or 1) for each pull group in the tpr file. ",
        "Here, 1 indicates that the pull group is used in WHAM, and 0 means it is omitted. Example:",
        "If you have three tpr files, each containing 4 pull groups, but only pull group 1 and 2 should be ",
        "used, groupsel.dat looks like this::",
        "",
        "    1 1 0 0",
        "    1 1 0 0",
        "    1 1 0 0",
        "",
        "By default, the output files are",
        "",
        "* [TT]-o[tt]      PMF output file",
        "* [TT]-hist[tt]   Histograms output file",
        "",
        "Always check whether the histograms sufficiently overlap.[PAR]",
        "The umbrella potential is assumed to be harmonic and the force constants are ",
        "read from the [REF].tpr[ref] or [REF].pdo[ref] files. If a non-harmonic umbrella force was applied ",
        "a tabulated potential can be provided with [TT]-tab[tt].",
        "",
        "WHAM options",
        "^^^^^^^^^^^^",
        "",
        "* [TT]-bins[tt]   Number of bins used in analysis",
        "* [TT]-temp[tt]   Temperature in the simulations",
        "* [TT]-tol[tt]    Stop iteration if profile (probability) changed less than tolerance",
        "* [TT]-auto[tt]   Automatic determination of boundaries",
        "* [TT]-min,-max[tt]   Boundaries of the profile",
        "",
        "The data points that are used to compute the profile",
        "can be restricted with options [TT]-b[tt], [TT]-e[tt], and [TT]-dt[tt]. ",
        "Adjust [TT]-b[tt] to ensure sufficient equilibration in each ",
        "umbrella window.[PAR]",
        "With [TT]-log[tt] (default) the profile is written in energy units, otherwise ",
        "(with [TT]-nolog[tt]) as probability. The unit can be specified with [TT]-unit[tt]. ",
        "With energy output, the energy in the first bin is defined to be zero. ",
        "If you want the free energy at a different ",
        "position to be zero, set [TT]-zprof0[tt] (useful with bootstrapping, see below).[PAR]",
        "For cyclic or periodic reaction coordinates (dihedral angle, channel PMF",
        "without osmotic gradient), the option [TT]-cycl[tt] is useful.",
        "[THISMODULE] will make use of the",
        "periodicity of the system and generate a periodic PMF. The first and the last bin of the",
        "reaction coordinate will assumed be be neighbors.[PAR]",
        "Option [TT]-sym[tt] symmetrizes the profile around z=0 before output, ",
        "which may be useful for, e.g. membranes.",
        "",
        "Parallelization",
        "^^^^^^^^^^^^^^^",
        "",
        "If available, the number of OpenMP threads used by g_wham is controlled with [TT]-nt[tt].",
        "",
        "Autocorrelations",
        "^^^^^^^^^^^^^^^^",
        "",
        "With [TT]-ac[tt], [THISMODULE] estimates the integrated autocorrelation ",
        "time (IACT) [GRK]tau[grk] for each umbrella window and weights the respective ",
        "window with 1/[1+2*[GRK]tau[grk]/dt]. The IACTs are written ",
        "to the file defined with [TT]-oiact[tt]. In verbose mode, all ",
        "autocorrelation functions (ACFs) are written to [TT]hist_autocorr.xvg[tt]. ",
        "Because the IACTs can be severely underestimated in case of limited ",
        "sampling, option [TT]-acsig[tt] allows one to smooth the IACTs along the ",
        "reaction coordinate with a Gaussian ([GRK]sigma[grk] provided with [TT]-acsig[tt], ",
        "see output in [TT]iact.xvg[tt]). Note that the IACTs are estimated by simple ",
        "integration of the ACFs while the ACFs are larger 0.05.",
        "If you prefer to compute the IACTs by a more sophisticated (but possibly ",
        "less robust) method such as fitting to a double exponential, you can ",
        "compute the IACTs with [gmx-analyze] and provide them to [THISMODULE] with the file ",
        "[TT]iact-in.dat[tt] (option [TT]-iiact[tt]), which should contain one line per ",
        "input file ([REF].pdo[ref] or pullx/f file) and one column per pull group in the respective file.",
        "",
        "Error analysis",
        "^^^^^^^^^^^^^^",
        "",
        "Statistical errors may be estimated with bootstrap analysis. Use it with care, ",
        "otherwise the statistical error may be substantially underestimated. ",
        "More background and examples for the bootstrap technique can be found in ",
        "Hub, de Groot and Van der Spoel, JCTC (2010) 6: 3713-3720.",
        "[TT]-nBootstrap[tt] defines the number of bootstraps (use, e.g., 100). ",
        "Four bootstrapping methods are supported and ",
        "selected with [TT]-bs-method[tt].",
        "",
        "* [TT]b-hist[tt]   Default: complete histograms are considered as independent ",
        "  data points, and the bootstrap is carried out by assigning random weights to the ",
        "  histograms (\"Bayesian bootstrap\"). Note that each point along the reaction coordinate",
        "  must be covered by multiple independent histograms (e.g. 10 histograms), otherwise the ",
        "  statistical error is underestimated.",
        "* [TT]hist[tt]    Complete histograms are considered as independent data points. ",
        "  For each bootstrap, N histograms are randomly chosen from the N given histograms ",
        "  (allowing duplication, i.e. sampling with replacement).",
        "  To avoid gaps without data along the reaction coordinate blocks of histograms ",
        "  ([TT]-histbs-block[tt]) may be defined. In that case, the given histograms are ",
        "  divided into blocks and only histograms within each block are mixed. Note that ",
        "  the histograms within each block must be representative for all possible histograms, ",
        "  otherwise the statistical error is underestimated.",
        "* [TT]traj[tt]  The given histograms are used to generate new random trajectories,",
        "  such that the generated data points are distributed according the given histograms ",
        "  and properly autocorrelated. The autocorrelation time (ACT) for each window must be ",
        "  known, so use [TT]-ac[tt] or provide the ACT with [TT]-iiact[tt]. If the ACT of all ",
        "  windows are identical (and known), you can also provide them with [TT]-bs-tau[tt]. ",
        "  Note that this method may severely underestimate the error in case of limited sampling, ",
        "  that is if individual histograms do not represent the complete phase space at ",
        "  the respective positions.",
        "* [TT]traj-gauss[tt]  The same as method [TT]traj[tt], but the trajectories are ",
        "  not bootstrapped from the umbrella histograms but from Gaussians with the average ",
        "  and width of the umbrella histograms. That method yields similar error estimates ",
        "  like method [TT]traj[tt].",
        "",
        "Bootstrapping output:",
        "",
        "* [TT]-bsres[tt]   Average profile and standard deviations",
        "* [TT]-bsprof[tt]  All bootstrapping profiles",
        "",
        "With [TT]-vbs[tt] (verbose bootstrapping), the histograms of each bootstrap are written, ",
        "and, with bootstrap method [TT]traj[tt], the cumulative distribution functions of ",
        "the histograms."
    };

    const char              *en_unit[]       = {NULL, "kJ", "kCal", "kT", NULL};
    const char              *en_unit_label[] = {"", "E (kJ mol\\S-1\\N)", "E (kcal mol\\S-1\\N)", "E (kT)", NULL};
    const char              *en_bsMethod[]   = { NULL, "b-hist", "hist", "traj", "traj-gauss", NULL };
    static t_UmbrellaOptions opt;
    static int               nthreads = -1;

    t_pargs                  pa[] = {
#ifdef GMX_OPENMP
        { "-nt", FALSE, etINT, {&nthreads},
          "Number of threads used by g_wham (if -1, all threads will be used or what is specified by the environment variable OMP_NUM_THREADS)"},
#endif
        { "-min", FALSE, etREAL, {&opt.min},
          "Minimum coordinate in profile"},
        { "-max", FALSE, etREAL, {&opt.max},
          "Maximum coordinate in profile"},
        { "-auto", FALSE, etBOOL, {&opt.bAuto},
          "Determine min and max automatically"},
        { "-bins", FALSE, etINT, {&opt.bins},
          "Number of bins in profile"},
        { "-temp", FALSE, etREAL, {&opt.Temperature},
          "Temperature"},
        { "-tol", FALSE, etREAL, {&opt.Tolerance},
          "Tolerance"},
        { "-v", FALSE, etBOOL, {&opt.verbose},
          "Verbose mode"},
        { "-b", FALSE, etREAL, {&opt.tmin},
          "First time to analyse (ps)"},
        { "-e", FALSE, etREAL, {&opt.tmax},
          "Last time to analyse (ps)"},
        { "-dt", FALSE, etREAL, {&opt.dt},
          "Analyse only every dt ps"},
        { "-histonly", FALSE, etBOOL, {&opt.bHistOnly},
          "Write histograms and exit"},
        { "-boundsonly", FALSE, etBOOL, {&opt.bBoundsOnly},
          "Determine min and max and exit (with [TT]-auto[tt])"},
        { "-log", FALSE, etBOOL, {&opt.bLog},
          "Calculate the log of the profile before printing"},
        { "-unit", FALSE,  etENUM, {en_unit},
          "Energy unit in case of log output" },
        { "-zprof0", FALSE, etREAL, {&opt.zProf0},
          "Define profile to 0.0 at this position (with [TT]-log[tt])"},
        { "-cycl", FALSE, etBOOL, {&opt.bCycl},
          "Create cyclic/periodic profile. Assumes min and max are the same point."},
        { "-sym", FALSE, etBOOL, {&opt.bSym},
          "Symmetrize profile around z=0"},
        { "-hist-eq", FALSE, etBOOL, {&opt.bHistEq},
          "HIDDENEnforce equal weight for all histograms. (Non-Weighed-HAM)"},
        { "-ac", FALSE, etBOOL, {&opt.bCalcTauInt},
          "Calculate integrated autocorrelation times and use in wham"},
        { "-acsig", FALSE, etREAL, {&opt.sigSmoothIact},
          "Smooth autocorrelation times along reaction coordinate with Gaussian of this [GRK]sigma[grk]"},
        { "-ac-trestart", FALSE, etREAL, {&opt.acTrestart},
          "When computing autocorrelation functions, restart computing every .. (ps)"},
        { "-acred", FALSE, etBOOL, {&opt.bAllowReduceIact},
          "HIDDENWhen smoothing the ACTs, allow to reduce ACTs. Otherwise, only increase ACTs "
          "during smoothing"},
        { "-nBootstrap", FALSE,  etINT, {&opt.nBootStrap},
          "nr of bootstraps to estimate statistical uncertainty (e.g., 200)" },
        { "-bs-method", FALSE,  etENUM, {en_bsMethod},
          "Bootstrap method" },
        { "-bs-tau", FALSE, etREAL, {&opt.tauBootStrap},
          "Autocorrelation time (ACT) assumed for all histograms. Use option [TT]-ac[tt] if ACT is unknown."},
        { "-bs-seed", FALSE, etINT, {&opt.bsSeed},
          "Seed for bootstrapping. (-1 = use time)"},
        { "-histbs-block", FALSE, etINT, {&opt.histBootStrapBlockLength},
          "When mixing histograms only mix within blocks of [TT]-histbs-block[tt]."},
        { "-vbs", FALSE, etBOOL, {&opt.bs_verbose},
          "Verbose bootstrapping. Print the CDFs and a histogram file for each bootstrap."},
        { "-stepout", FALSE, etINT, {&opt.stepchange},
          "HIDDENWrite maximum change every ... (set to 1 with [TT]-v[tt])"},
        { "-updateContr", FALSE, etINT, {&opt.stepUpdateContrib},
          "HIDDENUpdate table with significan contributions to WHAM every ... iterations"},
    };

    t_filenm                 fnm[] = {
        { efDAT, "-ix", "pullx-files", ffOPTRD}, /* wham input: pullf.xvg's and tprs           */
        { efDAT, "-if", "pullf-files", ffOPTRD}, /* wham input: pullf.xvg's and tprs           */
        { efDAT, "-it", "tpr-files", ffOPTRD},   /* wham input: tprs                           */
        { efDAT, "-ip", "pdo-files", ffOPTRD},   /* wham input: pdo files (gmx3 style)         */
        { efDAT, "-is", "groupsel", ffOPTRD},    /* input: select pull groups to use           */
        { efXVG, "-o", "profile", ffWRITE },     /* output file for profile                     */
        { efXVG, "-hist", "histo", ffWRITE},     /* output file for histograms                  */
        { efXVG, "-oiact", "iact", ffOPTWR},     /* writing integrated autocorrelation times    */
        { efDAT, "-iiact", "iact-in", ffOPTRD},  /* reading integrated autocorrelation times   */
        { efXVG, "-bsres", "bsResult", ffOPTWR}, /* average and errors of bootstrap analysis    */
        { efXVG, "-bsprof", "bsProfs", ffOPTWR}, /* output file for bootstrap profiles          */
        { efDAT, "-tab", "umb-pot", ffOPTRD},    /* Tabulated umbrella potential (if not harmonic) */
    };

    int                      i, j, l, nfiles, nwins, nfiles2;
    t_UmbrellaHeader         header;
    t_UmbrellaWindow       * window = NULL;
    double                  *profile, maxchange = 1e20;
    gmx_bool                 bMinSet, bMaxSet, bAutoSet, bExact = FALSE;
    char                   **fninTpr, **fninPull, **fninPdo;
    const char              *fnPull;
    FILE                    *histout, *profout;
    char                     ylabel[256], title[256];

    opt.bins      = 200;
    opt.verbose   = FALSE;
    opt.bHistOnly = FALSE;
    opt.bCycl     = FALSE;
    opt.tmin      = 50;
    opt.tmax      = 1e20;
    opt.dt        = 0.0;
    opt.min       = 0;
    opt.max       = 0;
    opt.bAuto     = TRUE;
    opt.nGroupsel = 0;

    /* bootstrapping stuff */
    opt.nBootStrap               = 0;
    opt.bsMethod                 = bsMethod_hist;
    opt.tauBootStrap             = 0.0;
    opt.bsSeed                   = -1;
    opt.histBootStrapBlockLength = 8;
    opt.bs_verbose               = FALSE;

    opt.bLog                  = TRUE;
    opt.unit                  = en_kJ;
    opt.zProf0                = 0.;
    opt.Temperature           = 298;
    opt.Tolerance             = 1e-6;
    opt.bBoundsOnly           = FALSE;
    opt.bSym                  = FALSE;
    opt.bCalcTauInt           = FALSE;
    opt.sigSmoothIact         = 0.0;
    opt.bAllowReduceIact      = TRUE;
    opt.bInitPotByIntegration = TRUE;
    opt.acTrestart            = 1.0;
    opt.stepchange            = 100;
    opt.stepUpdateContrib     = 100;

    if (!parse_common_args(&argc, argv, 0,
                           NFILE, fnm, asize(pa), pa, asize(desc), desc, 0, NULL, &opt.oenv))
    {
        return 0;
    }

    opt.unit     = nenum(en_unit);
    opt.bsMethod = nenum(en_bsMethod);

    opt.bProf0Set = opt2parg_bSet("-zprof0",  asize(pa), pa);

    opt.bTab         = opt2bSet("-tab", NFILE, fnm);
    opt.bPdo         = opt2bSet("-ip", NFILE, fnm);
    opt.bTpr         = opt2bSet("-it", NFILE, fnm);
    opt.bPullx       = opt2bSet("-ix", NFILE, fnm);
    opt.bPullf       = opt2bSet("-if", NFILE, fnm);
    opt.bTauIntGiven = opt2bSet("-iiact", NFILE, fnm);
    if  (opt.bTab && opt.bPullf)
    {
        gmx_fatal(FARGS, "Force input does not work with tabulated potentials. "
                  "Provide pullx.xvg or pdo files!");
    }

    if (!opt.bPdo && !WHAMBOOLXOR(opt.bPullx, opt.bPullf))
    {
        gmx_fatal(FARGS, "Give either pullx (-ix) OR pullf (-if) data. Not both.");
    }
    if (!opt.bPdo && !(opt.bTpr || opt.bPullf || opt.bPullx))
    {
        gmx_fatal(FARGS, "g_wham supports three input modes, pullx, pullf, or pdo file input."
                  "\n\n Check g_wham -h !");
    }

    opt.fnPdo      = opt2fn("-ip", NFILE, fnm);
    opt.fnTpr      = opt2fn("-it", NFILE, fnm);
    opt.fnPullf    = opt2fn("-if", NFILE, fnm);
    opt.fnPullx    = opt2fn("-ix", NFILE, fnm);
    opt.fnGroupsel = opt2fn_null("-is", NFILE, fnm);

    bMinSet  = opt2parg_bSet("-min",  asize(pa), pa);
    bMaxSet  = opt2parg_bSet("-max",  asize(pa), pa);
    bAutoSet = opt2parg_bSet("-auto",  asize(pa), pa);
    if ( (bMinSet || bMaxSet) && bAutoSet)
    {
        gmx_fatal(FARGS, "With -auto, do not give -min or -max\n");
    }

    if ( (bMinSet && !bMaxSet) || (!bMinSet && bMaxSet))
    {
        gmx_fatal(FARGS, "When giving -min, you must give -max (and vice versa), too\n");
    }

    if (bMinSet && opt.bAuto)
    {
        printf("Note: min and max given, switching off -auto.\n");
        opt.bAuto = FALSE;
    }

    if (opt.bTauIntGiven && opt.bCalcTauInt)
    {
        gmx_fatal(FARGS, "Either read (option -iiact) or calculate (option -ac) the\n"
                  "the autocorrelation times. Not both.");
    }

    if (opt.tauBootStrap > 0.0 && opt2parg_bSet("-ac", asize(pa), pa))
    {
        gmx_fatal(FARGS, "Either compute autocorrelation times (ACTs) (option -ac) or "
                  "provide it with -bs-tau for bootstrapping. Not Both.\n");
    }
    if (opt.tauBootStrap > 0.0 && opt2bSet("-iiact", NFILE, fnm))
    {
        gmx_fatal(FARGS, "Either provide autocorrelation times (ACTs) with file iact-in.dat "
                  "(option -iiact) or define all ACTs with -bs-tau for bootstrapping\n. Not Both.");
    }

    /* Set # of OpenMP threads */
    if (nthreads > 0)
    {
        gmx_omp_set_num_threads(nthreads);
    }
    else
    {
        nthreads = gmx_omp_get_max_threads();
    }
    if (nthreads > 1)
    {
        printf("\nNote: Will use %d OpenMP threads.\n\n", nthreads);
    }

    /* Reading gmx4 pull output and tpr files */
    if (opt.bTpr || opt.bPullf || opt.bPullx)
    {
        read_wham_in(opt.fnTpr, &fninTpr, &nfiles, &opt);

        fnPull = opt.bPullf ? opt.fnPullf : opt.fnPullx;
        read_wham_in(fnPull, &fninPull, &nfiles2, &opt);
        printf("Found %d tpr and %d pull %s files in %s and %s, respectively\n",
               nfiles, nfiles2, opt.bPullf ? "force" : "position", opt.fnTpr, fnPull);
        if (nfiles != nfiles2)
        {
            gmx_fatal(FARGS, "Found %d file names in %s, but %d in %s\n", nfiles,
                      opt.fnTpr, nfiles2, fnPull);
        }

        /* Read file that selects the pull group to be used */
        if (opt.fnGroupsel != NULL)
        {
            readPullGroupSelection(&opt, fninTpr, nfiles);
        }

        window = initUmbrellaWindows(nfiles);
        read_tpr_pullxf_files(fninTpr, fninPull, nfiles, &header, window, &opt);
    }
    else
    {   /* reading pdo files */
        if  (opt.fnGroupsel != NULL)
        {
            gmx_fatal(FARGS, "Reading a -is file is not supported with PDO input files.\n"
                      "Use awk or a similar tool to pick the required pull groups from your PDO files\n");
        }
        read_wham_in(opt.fnPdo, &fninPdo, &nfiles, &opt);
        printf("Found %d pdo files in %s\n", nfiles, opt.fnPdo);
        window = initUmbrellaWindows(nfiles);
        read_pdo_files(fninPdo, nfiles, &header, window, &opt);
    }
    nwins = nfiles;

    /* enforce equal weight for all histograms? */
    if (opt.bHistEq)
    {
        enforceEqualWeights(window, nwins);
    }

    /* write histograms */
    histout = xvgropen(opt2fn("-hist", NFILE, fnm), "Umbrella histograms",
                       xlabel, "count", opt.oenv);
    for (l = 0; l < opt.bins; ++l)
    {
        fprintf(histout, "%e\t", (double)(l+0.5)/opt.bins*(opt.max-opt.min)+opt.min);
        for (i = 0; i < nwins; ++i)
        {
            for (j = 0; j < window[i].nPull; ++j)
            {
                fprintf(histout, "%e\t", window[i].Histo[j][l]);
            }
        }
        fprintf(histout, "\n");
    }
    xvgrclose(histout);
    printf("Wrote %s\n", opt2fn("-hist", NFILE, fnm));
    if (opt.bHistOnly)
    {
        printf("Wrote histograms to %s, now exiting.\n", opt2fn("-hist", NFILE, fnm));
        return 0;
    }

    /* Using tabulated umbrella potential */
    if (opt.bTab)
    {
        setup_tab(opt2fn("-tab", NFILE, fnm), &opt);
    }

    /* Integrated autocorrelation times provided ? */
    if (opt.bTauIntGiven)
    {
        readIntegratedAutocorrelationTimes(window, nwins, opt2fn("-iiact", NFILE, fnm));
    }

    /* Compute integrated autocorrelation times */
    if (opt.bCalcTauInt)
    {
        calcIntegratedAutocorrelationTimes(window, nwins, &opt, opt2fn("-oiact", NFILE, fnm));
    }

    /* calc average and sigma for each histogram
       (maybe required for bootstrapping. If not, this is fast anyhow) */
    if (opt.nBootStrap && opt.bsMethod == bsMethod_trajGauss)
    {
        averageSigma(window, nwins);
    }

    /* Get initial potential by simple integration */
    if (opt.bInitPotByIntegration)
    {
        guessPotByIntegration(window, nwins, &opt);
    }

    /* Check if complete reaction coordinate is covered */
    checkReactionCoordinateCovered(window, nwins, &opt);

    /* Calculate profile */
    snew(profile, opt.bins);
    if (opt.verbose)
    {
        opt.stepchange = 1;
    }
    i = 0;
    do
    {
        if ( (i%opt.stepUpdateContrib) == 0)
        {
            setup_acc_wham(profile, window, nwins, &opt);
        }
        if (maxchange < opt.Tolerance)
        {
            bExact = TRUE;
            /* if (opt.verbose) */
            printf("Switched to exact iteration in iteration %d\n", i);
        }
        calc_profile(profile, window, nwins, &opt, bExact);
        if (((i%opt.stepchange) == 0 || i == 1) && i != 0)
        {
            printf("\t%4d) Maximum change %e\n", i, maxchange);
        }
        i++;
    }
    while ( (maxchange = calc_z(profile, window, nwins, &opt, bExact)) > opt.Tolerance || !bExact);
    printf("Converged in %d iterations. Final maximum change %g\n", i, maxchange);

    /* calc error from Kumar's formula */
    /* Unclear how the error propagates along reaction coordinate, therefore
       commented out  */
    /* calc_error_kumar(profile,window, nwins,&opt); */

    /* Write profile in energy units? */
    if (opt.bLog)
    {
        prof_normalization_and_unit(profile, &opt);
        strcpy(ylabel, en_unit_label[opt.unit]);
        strcpy(title, "Umbrella potential");
    }
    else
    {
        strcpy(ylabel, "Density of states");
        strcpy(title, "Density of states");
    }

    /* symmetrize profile around z=0? */
    if (opt.bSym)
    {
        symmetrizeProfile(profile, &opt);
    }

    /* write profile or density of states */
    profout = xvgropen(opt2fn("-o", NFILE, fnm), title, xlabel, ylabel, opt.oenv);
    for (i = 0; i < opt.bins; ++i)
    {
        fprintf(profout, "%e\t%e\n", (double)(i+0.5)/opt.bins*(opt.max-opt.min)+opt.min, profile[i]);
    }
    xvgrclose(profout);
    printf("Wrote %s\n", opt2fn("-o", NFILE, fnm));

    /* Bootstrap Method */
    if (opt.nBootStrap)
    {
        do_bootstrapping(opt2fn("-bsres", NFILE, fnm), opt2fn("-bsprof", NFILE, fnm),
                         opt2fn("-hist", NFILE, fnm),
                         ylabel, profile, window, nwins, &opt);
    }

    sfree(profile);
    freeUmbrellaWindows(window, nfiles);

    printf("\nIn case you use results from g_wham for a publication, please cite:\n");
    please_cite(stdout, "Hub2010");

    return 0;
}<|MERGE_RESOLUTION|>--- conflicted
+++ resolved
@@ -3,11 +3,7 @@
  *
  * Copyright (c) 1991-2000, University of Groningen, The Netherlands.
  * Copyright (c) 2001-2004, The GROMACS development team.
-<<<<<<< HEAD
  * Copyright (c) 2013,2014,2015, by the GROMACS development team, led by
-=======
- * Copyright (c) 2013-2015, by the GROMACS development team, led by
->>>>>>> 1909f2ff
  * Mark Abraham, David van der Spoel, Berk Hess, and Erik Lindahl,
  * and including many others, as listed in the AUTHORS file in the
  * top-level source directory and at http://www.gromacs.org.
