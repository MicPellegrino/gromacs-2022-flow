/*
 * This file is part of the GROMACS molecular simulation package.
 *
 * Copyright (c) 2008,2009,2010,2011,2012,2013,2014,2015, by the GROMACS development team, led by
 * Mark Abraham, David van der Spoel, Berk Hess, and Erik Lindahl,
 * and including many others, as listed in the AUTHORS file in the
 * top-level source directory and at http://www.gromacs.org.
 *
 * GROMACS is free software; you can redistribute it and/or
 * modify it under the terms of the GNU Lesser General Public License
 * as published by the Free Software Foundation; either version 2.1
 * of the License, or (at your option) any later version.
 *
 * GROMACS is distributed in the hope that it will be useful,
 * but WITHOUT ANY WARRANTY; without even the implied warranty of
 * MERCHANTABILITY or FITNESS FOR A PARTICULAR PURPOSE.  See the GNU
 * Lesser General Public License for more details.
 *
 * You should have received a copy of the GNU Lesser General Public
 * License along with GROMACS; if not, see
 * http://www.gnu.org/licenses, or write to the Free Software Foundation,
 * Inc., 51 Franklin Street, Fifth Floor, Boston, MA  02110-1301  USA.
 *
 * If you want to redistribute modifications to GROMACS, please
 * consider that scientific software is very special. Version
 * control is crucial - bugs must be traceable. We will be happy to
 * consider code for inclusion in the official distribution, but
 * derived work must not be called official GROMACS. Details are found
 * in the README & COPYING files - if they are missing, get the
 * official version at http://www.gromacs.org.
 *
 * To help us fund GROMACS development, we humbly ask that you cite
 * the research papers on the package. Check out http://www.gromacs.org.
 */

/*! \internal \file
 *
 * \brief This file defines functions used by the domdec module
 * in its initial setup phase.
 *
 * \author Berk Hess <hess@kth.se>
 * \ingroup module_domdec
 */

#include "gmxpre.h"

#include <assert.h>
#include <stdio.h>

#include <cmath>

#include "gromacs/domdec/domdec.h"
#include "gromacs/domdec/domdec_struct.h"
#include "gromacs/gmxlib/network.h"
#include "gromacs/math/vec.h"
#include "gromacs/mdlib/perf_est.h"
#include "gromacs/mdtypes/commrec.h"
#include "gromacs/mdtypes/inputrec.h"
#include "gromacs/mdtypes/md_enums.h"
#include "gromacs/pbcutil/pbc.h"
#include "gromacs/utility/fatalerror.h"
#include "gromacs/utility/smalloc.h"

/*! \brief Margin for setting up the DD grid */
#define DD_GRID_MARGIN_PRES_SCALE 1.05

/*! \brief Factorize \p n.
 *
 * \param[in]    n     Value to factorize
 * \param[out]   fac   Pointer to array of factors (to be allocated in this function)
 * \param[out]   mfac  Pointer to array of the number of times each factor repeats in the factorization (to be allocated in this function)
 * \return             The number of unique factors
 */
static int factorize(int n, int **fac, int **mfac)
{
    int d, ndiv;

    if (n <= 0)
    {
        gmx_fatal(FARGS, "Can only factorize positive integers.");
    }

    /* Decompose n in factors */
    snew(*fac, n/2);
    snew(*mfac, n/2);
    d    = 2;
    ndiv = 0;
    while (n > 1)
    {
        while (n % d == 0)
        {
            if (ndiv == 0 || (*fac)[ndiv-1] != d)
            {
                ndiv++;
                (*fac)[ndiv-1] = d;
            }
            (*mfac)[ndiv-1]++;
            n /= d;
        }
        d++;
    }

    return ndiv;
}

/*! \brief Find largest divisor of \p n smaller than \p n*/
static gmx_bool largest_divisor(int n)
{
    int ndiv, *div, *mdiv, ldiv;

    ndiv = factorize(n, &div, &mdiv);
    ldiv = div[ndiv-1];
    sfree(div);
    sfree(mdiv);

    return ldiv;
}

/*! \brief Compute largest common divisor of \p n1 and \b n2 */
static int lcd(int n1, int n2)
{
    int d, i;

    d = 1;
    for (i = 2; (i <= n1 && i <= n2); i++)
    {
        if (n1 % i == 0 && n2 % i == 0)
        {
            d = i;
        }
    }

    return d;
}

/*! \brief Returns TRUE when there are enough PME ranks for the ratio */
static gmx_bool fits_pme_ratio(int nrank_tot, int nrank_pme, float ratio)
{
    return ((double)nrank_pme/(double)nrank_tot > 0.95*ratio);
}

/*! \brief Returns TRUE when npme out of ntot ranks doing PME is expected to give reasonable performance */
static gmx_bool fits_pp_pme_perf(int ntot, int npme, float ratio)
{
    int ndiv, *div, *mdiv, ldiv;
    int npp_root3, npme_root2;

    ndiv = factorize(ntot - npme, &div, &mdiv);
    ldiv = div[ndiv-1];
    sfree(div);
    sfree(mdiv);

    npp_root3  = static_cast<int>(std::cbrt(ntot - npme) + 0.5);
    npme_root2 = static_cast<int>(std::sqrt(static_cast<double>(npme)) + 0.5);

    /* The check below gives a reasonable division:
     * factor 5 allowed at 5 or more PP ranks,
     * factor 7 allowed at 49 or more PP ranks.
     */
    if (ldiv > 3 + npp_root3)
    {
        return FALSE;
    }

    /* Check if the number of PP and PME ranks have a reasonable sized
     * denominator in common, such that we can use 2D PME decomposition
     * when required (which requires nx_pp == nx_pme).
     * The factor of 2 allows for a maximum ratio of 2^2=4
     * between nx_pme and ny_pme.
     */
    if (lcd(ntot - npme, npme)*2 < npme_root2)
    {
        return FALSE;
    }

    /* Does this division gives a reasonable PME load? */
    return fits_pme_ratio(ntot, npme, ratio);
}

/*! \brief Make a guess for the number of PME ranks to use. */
static int guess_npme(FILE *fplog, gmx_mtop_t *mtop, t_inputrec *ir, matrix box,
                      int nrank_tot)
{
    float      ratio;
    int        npme;

    ratio = pme_load_estimate(mtop, ir, box);

    if (fplog)
    {
        fprintf(fplog, "Guess for relative PME load: %.2f\n", ratio);
    }

    /* We assume the optimal rank ratio is close to the load ratio.
     * The communication load is neglected,
     * but (hopefully) this will balance out between PP and PME.
     */

    if (!fits_pme_ratio(nrank_tot, nrank_tot/2, ratio))
    {
        /* We would need more than nrank_tot/2 PME only nodes,
         * which is not possible. Since the PME load is very high,
         * we will not loose much performance when all ranks do PME.
         */

        return 0;
    }

    /* First try to find npme as a factor of nrank_tot up to nrank_tot/3.
     * We start with a minimum PME node fraction of 1/16
     * and avoid ratios which lead to large prime factors in nnodes-npme.
     */
    npme = (nrank_tot + 15)/16;
    while (npme <= nrank_tot/3)
    {
        if (nrank_tot % npme == 0)
        {
            /* Note that fits_perf might change the PME grid,
             * in the current implementation it does not.
             */
            if (fits_pp_pme_perf(nrank_tot, npme, ratio))
            {
                break;
            }
        }
        npme++;
    }
    if (npme > nrank_tot/3)
    {
        /* Try any possible number for npme */
        npme = 1;
        while (npme <= nrank_tot/2)
        {
            /* Note that fits_perf may change the PME grid */
            if (fits_pp_pme_perf(nrank_tot, npme, ratio))
            {
                break;
            }
            npme++;
        }
    }
    if (npme > nrank_tot/2)
    {
        gmx_fatal(FARGS, "Could not find an appropriate number of separate PME ranks. i.e. >= %5f*#ranks (%d) and <= #ranks/2 (%d) and reasonable performance wise (grid_x=%d, grid_y=%d).\n"
                  "Use the -npme option of mdrun or change the number of ranks or the PME grid dimensions, see the manual for details.",
                  ratio, (int)(0.95*ratio*nrank_tot + 0.5), nrank_tot/2, ir->nkx, ir->nky);
        /* Keep the compiler happy */
        npme = 0;
    }
    else
    {
        if (fplog)
        {
            fprintf(fplog,
                    "Will use %d particle-particle and %d PME only ranks\n"
                    "This is a guess, check the performance at the end of the log file\n",
                    nrank_tot - npme, npme);
        }
        fprintf(stderr, "\n"
                "Will use %d particle-particle and %d PME only ranks\n"
                "This is a guess, check the performance at the end of the log file\n",
                nrank_tot - npme, npme);
    }

    return npme;
}

/*! \brief Return \p n divided by \p f rounded up to the next integer. */
static int div_up(int n, int f)
{
    return (n + f - 1)/f;
}

real comm_box_frac(ivec dd_nc, real cutoff, gmx_ddbox_t *ddbox)
{
    int  i, j, k;
    rvec nw;
    real comm_vol;

    for (i = 0; i < DIM; i++)
    {
        real bt = ddbox->box_size[i]*ddbox->skew_fac[i];
        nw[i] = dd_nc[i]*cutoff/bt;
    }

    comm_vol = 0;
    for (i = 0; i < DIM; i++)
    {
        if (dd_nc[i] > 1)
        {
            comm_vol += nw[i];
            for (j = i+1; j < DIM; j++)
            {
                if (dd_nc[j] > 1)
                {
                    comm_vol += nw[i]*nw[j]*M_PI/4;
                    for (k = j+1; k < DIM; k++)
                    {
                        if (dd_nc[k] > 1)
                        {
                            comm_vol += nw[i]*nw[j]*nw[k]*M_PI/6;
                        }
                    }
                }
            }
        }
    }

    return comm_vol;
}

/*! \brief Return whether the DD inhomogeneous in the z direction */
static gmx_bool inhomogeneous_z(const t_inputrec *ir)
{
    return ((EEL_PME(ir->coulombtype) || ir->coulombtype == eelEWALD) &&
            ir->ePBC == epbcXYZ && ir->ewald_geometry == eewg3DC);
}

/*! \brief Estimate cost of PME FFT communication
 *
 * This only takes the communication into account and not imbalance
 * in the calculation. But the imbalance in communication and calculation
 * are similar and therefore these formulas also prefer load balance
 * in the FFT and pme_solve calculation.
 */
static float comm_pme_cost_vol(int npme, int a, int b, int c)
{
    /* We use a float here, since an integer might overflow */
    float comm_vol;

    comm_vol  = npme - 1;
    comm_vol *= npme;
    comm_vol *= div_up(a, npme);
    comm_vol *= div_up(b, npme);
    comm_vol *= c;

    return comm_vol;
}

/*! \brief Estimate cost of communication for a possible domain decomposition. */
static float comm_cost_est(real limit, real cutoff,
                           matrix box, gmx_ddbox_t *ddbox,
                           int natoms, t_inputrec *ir,
                           float pbcdxr,
                           int npme_tot, ivec nc)
{
    ivec  npme = {1, 1, 1};
    int   i, j, nk, overlap;
    rvec  bt;
    float comm_vol, comm_vol_xf, comm_pme, cost_pbcdx;
    /* This is the cost of a pbc_dx call relative to the cost
     * of communicating the coordinate and force of an atom.
     * This will be machine dependent.
     * These factors are for x86 with SMP or Infiniband.
     */
    float pbcdx_rect_fac = 0.1;
    float pbcdx_tric_fac = 0.2;
    float temp;

    /* Check the DD algorithm restrictions */
    if ((ir->ePBC == epbcXY && ir->nwall < 2 && nc[ZZ] > 1) ||
        (ir->ePBC == epbcSCREW && (nc[XX] == 1 || nc[YY] > 1 || nc[ZZ] > 1)))
    {
        return -1;
    }

    if (inhomogeneous_z(ir) && nc[ZZ] > 1)
    {
        return -1;
    }

    assert(ddbox->npbcdim <= DIM);

    /* Check if the triclinic requirements are met */
    for (i = 0; i < DIM; i++)
    {
        for (j = i+1; j < ddbox->npbcdim; j++)
        {
            if (box[j][i] != 0 || ir->deform[j][i] != 0 ||
                (ir->epc != epcNO && ir->compress[j][i] != 0))
            {
                if (nc[j] > 1 && nc[i] == 1)
                {
                    return -1;
                }
            }
        }
    }

    for (i = 0; i < DIM; i++)
    {
        bt[i] = ddbox->box_size[i]*ddbox->skew_fac[i];

        /* Without PBC and with 2 cells, there are no lower limits on the cell size */
        if (!(i >= ddbox->npbcdim && nc[i] <= 2) && bt[i] < nc[i]*limit)
        {
            return -1;
        }
        /* With PBC, check if the cut-off fits in nc[i]-1 cells */
        if (i < ddbox->npbcdim && nc[i] > 1 && (nc[i] - 1)*bt[i] < nc[i]*cutoff)
        {
            return -1;
        }
    }

    if (npme_tot > 1)
    {
        /* The following choices should match those
         * in init_domain_decomposition in domdec.c.
         */
        if (nc[XX] == 1 && nc[YY] > 1)
        {
            npme[XX] = 1;
            npme[YY] = npme_tot;
        }
        else if (nc[YY] == 1)
        {
            npme[XX] = npme_tot;
            npme[YY] = 1;
        }
        else
        {
            /* Will we use 1D or 2D PME decomposition? */
            npme[XX] = (npme_tot % nc[XX] == 0) ? nc[XX] : npme_tot;
            npme[YY] = npme_tot/npme[XX];
        }
    }

    /* When two dimensions are (nearly) equal, use more cells
     * for the smallest index, so the decomposition does not
     * depend sensitively on the rounding of the box elements.
     */
    for (i = 0; i < DIM; i++)
    {
        for (j = i+1; j < DIM; j++)
        {
            /* Check if the box size is nearly identical,
             * in that case we prefer nx > ny  and ny > nz.
             */
            if (fabs(bt[j] - bt[i]) < 0.01*bt[i] && nc[j] > nc[i])
            {
                /* The XX/YY check is a bit compact. If nc[YY]==npme[YY]
                 * this means the swapped nc has nc[XX]==npme[XX],
                 * and we can also swap X and Y for PME.
                 */
                /* Check if dimension i and j are equivalent for PME.
                 * For x/y: if nc[YY]!=npme[YY], we can not swap x/y
                 * For y/z: we can not have PME decomposition in z
                 */
                if (npme_tot <= 1 ||
                    !((i == XX && j == YY && nc[YY] != npme[YY]) ||
                      (i == YY && j == ZZ && npme[YY] > 1)))
                {
                    return -1;
                }
            }
        }
    }

    /* This function determines only half of the communication cost.
     * All PP, PME and PP-PME communication is symmetric
     * and the "back"-communication cost is identical to the forward cost.
     */

    comm_vol = comm_box_frac(nc, cutoff, ddbox);

    comm_pme = 0;
    for (i = 0; i < 2; i++)
    {
        /* Determine the largest volume for PME x/f redistribution */
        if (nc[i] % npme[i] != 0)
        {
            if (nc[i] > npme[i])
            {
                comm_vol_xf = (npme[i] == 2 ? 1.0/3.0 : 0.5);
            }
            else
            {
                comm_vol_xf = 1.0 - lcd(nc[i], npme[i])/(double)npme[i];
            }
            comm_pme += 3*natoms*comm_vol_xf;
        }

        /* Grid overlap communication */
        if (npme[i] > 1)
        {
            nk        = (i == 0 ? ir->nkx : ir->nky);
            overlap   = (nk % npme[i] == 0 ? ir->pme_order-1 : ir->pme_order);
            temp      = npme[i];
            temp     *= overlap;
            temp     *= ir->nkx;
            temp     *= ir->nky;
            temp     *= ir->nkz;
            temp     /= nk;
            comm_pme += temp;
/* Old line comm_pme += npme[i]*overlap*ir->nkx*ir->nky*ir->nkz/nk; */
        }
    }

    comm_pme += comm_pme_cost_vol(npme[YY], ir->nky, ir->nkz, ir->nkx);
    comm_pme += comm_pme_cost_vol(npme[XX], ir->nkx, ir->nky, ir->nkz);

    /* Add cost of pbc_dx for bondeds */
    cost_pbcdx = 0;
    if ((nc[XX] == 1 || nc[YY] == 1) || (nc[ZZ] == 1 && ir->ePBC != epbcXY))
    {
        if ((ddbox->tric_dir[XX] && nc[XX] == 1) ||
            (ddbox->tric_dir[YY] && nc[YY] == 1))
        {
            cost_pbcdx = pbcdxr*pbcdx_tric_fac;
        }
        else
        {
            cost_pbcdx = pbcdxr*pbcdx_rect_fac;
        }
    }

    if (debug)
    {
        fprintf(debug,
                "nc %2d %2d %2d %2d %2d vol pp %6.4f pbcdx %6.4f pme %9.3e tot %9.3e\n",
                nc[XX], nc[YY], nc[ZZ], npme[XX], npme[YY],
                comm_vol, cost_pbcdx, comm_pme/(3*natoms),
                comm_vol + cost_pbcdx + comm_pme/(3*natoms));
    }

    return 3*natoms*(comm_vol + cost_pbcdx) + comm_pme;
}

/*! \brief Assign penalty factors to possible domain decompositions, based on the estimated communication costs. */
static void assign_factors(gmx_domdec_t *dd,
                           real limit, real cutoff,
                           matrix box, gmx_ddbox_t *ddbox,
                           int natoms, t_inputrec *ir,
                           float pbcdxr, int npme,
                           int ndiv, int *div, int *mdiv, ivec ir_try, ivec opt)
{
    int   x, y, i;
    float ce;

    if (ndiv == 0)
    {
        ce = comm_cost_est(limit, cutoff, box, ddbox,
                           natoms, ir, pbcdxr, npme, ir_try);
        if (ce >= 0 && (opt[XX] == 0 ||
                        ce < comm_cost_est(limit, cutoff, box, ddbox,
                                           natoms, ir, pbcdxr,
                                           npme, opt)))
        {
            copy_ivec(ir_try, opt);
        }

        return;
    }

    for (x = mdiv[0]; x >= 0; x--)
    {
        for (i = 0; i < x; i++)
        {
            ir_try[XX] *= div[0];
        }
        for (y = mdiv[0]-x; y >= 0; y--)
        {
            for (i = 0; i < y; i++)
            {
                ir_try[YY] *= div[0];
            }
            for (i = 0; i < mdiv[0]-x-y; i++)
            {
                ir_try[ZZ] *= div[0];
            }

            /* recurse */
            assign_factors(dd, limit, cutoff, box, ddbox, natoms, ir, pbcdxr, npme,
                           ndiv-1, div+1, mdiv+1, ir_try, opt);

            for (i = 0; i < mdiv[0]-x-y; i++)
            {
                ir_try[ZZ] /= div[0];
            }
            for (i = 0; i < y; i++)
            {
                ir_try[YY] /= div[0];
            }
        }
        for (i = 0; i < x; i++)
        {
            ir_try[XX] /= div[0];
        }
    }
}

/*! \brief Determine the optimal distribution of DD cells for the simulation system and number of MPI ranks */
static real optimize_ncells(FILE *fplog,
                            int nnodes_tot, int npme_only,
                            gmx_bool bDynLoadBal, real dlb_scale,
                            gmx_mtop_t *mtop, matrix box, gmx_ddbox_t *ddbox,
                            t_inputrec *ir,
                            gmx_domdec_t *dd,
                            real cellsize_limit, real cutoff,
                            gmx_bool bInterCGBondeds,
                            ivec nc)
{
    int      npp, npme, ndiv, *div, *mdiv, d, nmax;
    double   pbcdxr;
    real     limit;
    ivec     itry;

    limit  = cellsize_limit;

    dd->nc[XX] = 1;
    dd->nc[YY] = 1;
    dd->nc[ZZ] = 1;

    npp = nnodes_tot - npme_only;
    if (EEL_PME(ir->coulombtype))
    {
        npme = (npme_only > 0 ? npme_only : npp);
    }
    else
    {
        npme = 0;
    }

    if (bInterCGBondeds)
    {
<<<<<<< HEAD
        /* For Ewald exclusions pbc_dx is not called */
        bExcl_pbcdx =
            (inputrecExclForces(ir) && !EEL_FULL(ir->coulombtype));
        pbcdxr = (double)n_bonded_dx(mtop, bExcl_pbcdx)/(double)mtop->natoms;
=======
        /* If we can skip PBC for distance calculations in plain-C bondeds,
         * we can save some time (e.g. 3D DD with pbc=xyz).
         * Here we ignore SIMD bondeds as they always do (fast) PBC.
         */
        count_bonded_distances(mtop, ir, &pbcdxr, NULL);
        pbcdxr /= (double)mtop->natoms;
>>>>>>> c5744608
    }
    else
    {
        /* Every molecule is a single charge group: no pbc required */
        pbcdxr = 0;
    }
    /* Add a margin for DLB and/or pressure scaling */
    if (bDynLoadBal)
    {
        if (dlb_scale >= 1.0)
        {
            gmx_fatal(FARGS, "The value for option -dds should be smaller than 1");
        }
        if (fplog)
        {
            fprintf(fplog, "Scaling the initial minimum size with 1/%g (option -dds) = %g\n", dlb_scale, 1/dlb_scale);
        }
        limit /= dlb_scale;
    }
    else if (ir->epc != epcNO)
    {
        if (fplog)
        {
            fprintf(fplog, "To account for pressure scaling, scaling the initial minimum size with %g\n", DD_GRID_MARGIN_PRES_SCALE);
            limit *= DD_GRID_MARGIN_PRES_SCALE;
        }
    }

    if (fplog)
    {
        fprintf(fplog, "Optimizing the DD grid for %d cells with a minimum initial size of %.3f nm\n", npp, limit);

        if (inhomogeneous_z(ir))
        {
            fprintf(fplog, "Ewald_geometry=%s: assuming inhomogeneous particle distribution in z, will not decompose in z.\n", eewg_names[ir->ewald_geometry]);
        }

        if (limit > 0)
        {
            fprintf(fplog, "The maximum allowed number of cells is:");
            for (d = 0; d < DIM; d++)
            {
                nmax = (int)(ddbox->box_size[d]*ddbox->skew_fac[d]/limit);
                if (d >= ddbox->npbcdim && nmax < 2)
                {
                    nmax = 2;
                }
                if (d == ZZ && inhomogeneous_z(ir))
                {
                    nmax = 1;
                }
                fprintf(fplog, " %c %d", 'X' + d, nmax);
            }
            fprintf(fplog, "\n");
        }
    }

    if (debug)
    {
        fprintf(debug, "Average nr of pbc_dx calls per atom %.2f\n", pbcdxr);
    }

    /* Decompose npp in factors */
    ndiv = factorize(npp, &div, &mdiv);

    itry[XX] = 1;
    itry[YY] = 1;
    itry[ZZ] = 1;
    clear_ivec(nc);
    assign_factors(dd, limit, cutoff, box, ddbox, mtop->natoms, ir, pbcdxr,
                   npme, ndiv, div, mdiv, itry, nc);

    sfree(div);
    sfree(mdiv);

    return limit;
}

real dd_choose_grid(FILE *fplog,
                    t_commrec *cr, gmx_domdec_t *dd, t_inputrec *ir,
                    gmx_mtop_t *mtop, matrix box, gmx_ddbox_t *ddbox,
                    gmx_bool bDynLoadBal, real dlb_scale,
                    real cellsize_limit, real cutoff_dd,
                    gmx_bool bInterCGBondeds)
{
    gmx_int64_t     nnodes_div, ldiv;
    real            limit;

    if (MASTER(cr))
    {
        nnodes_div = cr->nnodes;
        if (EEL_PME(ir->coulombtype))
        {
            if (cr->npmenodes > 0)
            {
                if (cr->npmenodes >= cr->nnodes)
                {
                    gmx_fatal(FARGS,
                              "Cannot have %d separate PME ranks with just %d total ranks",
                              cr->npmenodes, cr->nnodes);
                }

                /* If the user purposely selected the number of PME nodes,
                 * only check for large primes in the PP node count.
                 */
                nnodes_div -= cr->npmenodes;
            }
        }
        else
        {
            cr->npmenodes = 0;
        }

        if (nnodes_div > 12)
        {
            ldiv = largest_divisor(nnodes_div);
            /* Check if the largest divisor is more than nnodes^2/3 */
            if (ldiv*ldiv*ldiv > nnodes_div*nnodes_div)
            {
                gmx_fatal(FARGS, "The number of ranks you selected (%d) contains a large prime factor %d. In most cases this will lead to bad performance. Choose a number with smaller prime factors or set the decomposition (option -dd) manually.",
                          nnodes_div, ldiv);
            }
        }

        if (EEL_PME(ir->coulombtype))
        {
            if (cr->npmenodes < 0)
            {
                /* Use PME nodes when the number of nodes is more than 16 */
                if (cr->nnodes <= 18)
                {
                    cr->npmenodes = 0;
                    if (fplog)
                    {
                        fprintf(fplog, "Using %d separate PME ranks, as there are too few total\n ranks for efficient splitting\n", cr->npmenodes);
                    }
                }
                else
                {
                    cr->npmenodes = guess_npme(fplog, mtop, ir, box, cr->nnodes);
                    if (fplog)
                    {
                        fprintf(fplog, "Using %d separate PME ranks, as guessed by mdrun\n", cr->npmenodes);
                    }
                }
            }
            else
            {
                if (fplog)
                {
                    fprintf(fplog, "Using %d separate PME ranks, per user request\n", cr->npmenodes);
                }
            }
        }

        limit = optimize_ncells(fplog, cr->nnodes, cr->npmenodes,
                                bDynLoadBal, dlb_scale,
                                mtop, box, ddbox, ir, dd,
                                cellsize_limit, cutoff_dd,
                                bInterCGBondeds,
                                dd->nc);
    }
    else
    {
        limit = 0;
    }
    /* Communicate the information set by the master to all nodes */
    gmx_bcast(sizeof(dd->nc), dd->nc, cr);
    if (EEL_PME(ir->coulombtype))
    {
        gmx_bcast(sizeof(ir->nkx), &ir->nkx, cr);
        gmx_bcast(sizeof(ir->nky), &ir->nky, cr);
        gmx_bcast(sizeof(cr->npmenodes), &cr->npmenodes, cr);
    }
    else
    {
        cr->npmenodes = 0;
    }

    return limit;
}<|MERGE_RESOLUTION|>--- conflicted
+++ resolved
@@ -624,19 +624,12 @@
 
     if (bInterCGBondeds)
     {
-<<<<<<< HEAD
-        /* For Ewald exclusions pbc_dx is not called */
-        bExcl_pbcdx =
-            (inputrecExclForces(ir) && !EEL_FULL(ir->coulombtype));
-        pbcdxr = (double)n_bonded_dx(mtop, bExcl_pbcdx)/(double)mtop->natoms;
-=======
         /* If we can skip PBC for distance calculations in plain-C bondeds,
          * we can save some time (e.g. 3D DD with pbc=xyz).
          * Here we ignore SIMD bondeds as they always do (fast) PBC.
          */
         count_bonded_distances(mtop, ir, &pbcdxr, NULL);
         pbcdxr /= (double)mtop->natoms;
->>>>>>> c5744608
     }
     else
     {
